/*
 *	Routines having to do with the 'struct sk_buff' memory handlers.
 *
 *	Authors:	Alan Cox <alan@lxorguk.ukuu.org.uk>
 *			Florian La Roche <rzsfl@rz.uni-sb.de>
 *
 *	Fixes:
 *		Alan Cox	:	Fixed the worst of the load
 *					balancer bugs.
 *		Dave Platt	:	Interrupt stacking fix.
 *	Richard Kooijman	:	Timestamp fixes.
 *		Alan Cox	:	Changed buffer format.
 *		Alan Cox	:	destructor hook for AF_UNIX etc.
 *		Linus Torvalds	:	Better skb_clone.
 *		Alan Cox	:	Added skb_copy.
 *		Alan Cox	:	Added all the changed routines Linus
 *					only put in the headers
 *		Ray VanTassle	:	Fixed --skb->lock in free
 *		Alan Cox	:	skb_copy copy arp field
 *		Andi Kleen	:	slabified it.
 *		Robert Olsson	:	Removed skb_head_pool
 *
 *	NOTE:
 *		The __skb_ routines should be called with interrupts
 *	disabled, or you better be *real* sure that the operation is atomic
 *	with respect to whatever list is being frobbed (e.g. via lock_sock()
 *	or via disabling bottom half handlers, etc).
 *
 *	This program is free software; you can redistribute it and/or
 *	modify it under the terms of the GNU General Public License
 *	as published by the Free Software Foundation; either version
 *	2 of the License, or (at your option) any later version.
 */

/*
 *	The functions in this file will not compile correctly with gcc 2.4.x
 */

#define pr_fmt(fmt) KBUILD_MODNAME ": " fmt

#include <linux/module.h>
#include <linux/types.h>
#include <linux/kernel.h>
#include <linux/mm.h>
#include <linux/interrupt.h>
#include <linux/in.h>
#include <linux/inet.h>
#include <linux/slab.h>
#include <linux/tcp.h>
#include <linux/udp.h>
#include <linux/sctp.h>
#include <linux/netdevice.h>
#ifdef CONFIG_NET_CLS_ACT
#include <net/pkt_sched.h>
#endif
#include <linux/string.h>
#include <linux/skbuff.h>
#include <linux/splice.h>
#include <linux/cache.h>
#include <linux/rtnetlink.h>
#include <linux/init.h>
#include <linux/scatterlist.h>
#include <linux/errqueue.h>
#include <linux/prefetch.h>
#include <linux/if_vlan.h>

#include <net/protocol.h>
#include <net/dst.h>
#include <net/sock.h>
#include <net/checksum.h>
#include <net/ip6_checksum.h>
#include <net/xfrm.h>

#include <linux/uaccess.h>
#include <trace/events/skb.h>
#include <linux/highmem.h>
#include <linux/capability.h>
#include <linux/user_namespace.h>

struct kmem_cache *skbuff_head_cache __read_mostly;
static struct kmem_cache *skbuff_fclone_cache __read_mostly;
int sysctl_max_skb_frags __read_mostly = MAX_SKB_FRAGS;
EXPORT_SYMBOL(sysctl_max_skb_frags);

/**
 *	skb_panic - private function for out-of-line support
 *	@skb:	buffer
 *	@sz:	size
 *	@addr:	address
 *	@msg:	skb_over_panic or skb_under_panic
 *
 *	Out-of-line support for skb_put() and skb_push().
 *	Called via the wrapper skb_over_panic() or skb_under_panic().
 *	Keep out of line to prevent kernel bloat.
 *	__builtin_return_address is not used because it is not always reliable.
 */
static void skb_panic(struct sk_buff *skb, unsigned int sz, void *addr,
		      const char msg[])
{
	pr_emerg("%s: text:%p len:%d put:%d head:%p data:%p tail:%#lx end:%#lx dev:%s\n",
		 msg, addr, skb->len, sz, skb->head, skb->data,
		 (unsigned long)skb->tail, (unsigned long)skb->end,
		 skb->dev ? skb->dev->name : "<NULL>");
	BUG();
}

static void skb_over_panic(struct sk_buff *skb, unsigned int sz, void *addr)
{
	skb_panic(skb, sz, addr, __func__);
}

static void skb_under_panic(struct sk_buff *skb, unsigned int sz, void *addr)
{
	skb_panic(skb, sz, addr, __func__);
}

/*
 * kmalloc_reserve is a wrapper around kmalloc_node_track_caller that tells
 * the caller if emergency pfmemalloc reserves are being used. If it is and
 * the socket is later found to be SOCK_MEMALLOC then PFMEMALLOC reserves
 * may be used. Otherwise, the packet data may be discarded until enough
 * memory is free
 */
#define kmalloc_reserve(size, gfp, node, pfmemalloc) \
	 __kmalloc_reserve(size, gfp, node, _RET_IP_, pfmemalloc)

static void *__kmalloc_reserve(size_t size, gfp_t flags, int node,
			       unsigned long ip, bool *pfmemalloc)
{
	void *obj;
	bool ret_pfmemalloc = false;

	/*
	 * Try a regular allocation, when that fails and we're not entitled
	 * to the reserves, fail.
	 */
	obj = kmalloc_node_track_caller(size,
					flags | __GFP_NOMEMALLOC | __GFP_NOWARN,
					node);
	if (obj || !(gfp_pfmemalloc_allowed(flags)))
		goto out;

	/* Try again but now we are using pfmemalloc reserves */
	ret_pfmemalloc = true;
	obj = kmalloc_node_track_caller(size, flags, node);

out:
	if (pfmemalloc)
		*pfmemalloc = ret_pfmemalloc;

	return obj;
}

/* 	Allocate a new skbuff. We do this ourselves so we can fill in a few
 *	'private' fields and also do memory statistics to find all the
 *	[BEEP] leaks.
 *
 */

/**
 *	__alloc_skb	-	allocate a network buffer
 *	@size: size to allocate
 *	@gfp_mask: allocation mask
 *	@flags: If SKB_ALLOC_FCLONE is set, allocate from fclone cache
 *		instead of head cache and allocate a cloned (child) skb.
 *		If SKB_ALLOC_RX is set, __GFP_MEMALLOC will be used for
 *		allocations in case the data is required for writeback
 *	@node: numa node to allocate memory on
 *
 *	Allocate a new &sk_buff. The returned buffer has no headroom and a
 *	tail room of at least size bytes. The object has a reference count
 *	of one. The return is the buffer. On a failure the return is %NULL.
 *
 *	Buffers may only be allocated from interrupts using a @gfp_mask of
 *	%GFP_ATOMIC.
 */
struct sk_buff *__alloc_skb(unsigned int size, gfp_t gfp_mask,
			    int flags, int node)
{
	struct kmem_cache *cache;
	struct skb_shared_info *shinfo;
	struct sk_buff *skb;
	u8 *data;
	bool pfmemalloc;

	cache = (flags & SKB_ALLOC_FCLONE)
		? skbuff_fclone_cache : skbuff_head_cache;

	if (sk_memalloc_socks() && (flags & SKB_ALLOC_RX))
		gfp_mask |= __GFP_MEMALLOC;

	/* Get the HEAD */
	skb = kmem_cache_alloc_node(cache, gfp_mask & ~__GFP_DMA, node);
	if (!skb)
		goto out;
	prefetchw(skb);

	/* We do our best to align skb_shared_info on a separate cache
	 * line. It usually works because kmalloc(X > SMP_CACHE_BYTES) gives
	 * aligned memory blocks, unless SLUB/SLAB debug is enabled.
	 * Both skb->head and skb_shared_info are cache line aligned.
	 */
	size = SKB_DATA_ALIGN(size);
	size += SKB_DATA_ALIGN(sizeof(struct skb_shared_info));
	data = kmalloc_reserve(size, gfp_mask, node, &pfmemalloc);
	if (!data)
		goto nodata;
	/* kmalloc(size) might give us more room than requested.
	 * Put skb_shared_info exactly at the end of allocated zone,
	 * to allow max possible filling before reallocation.
	 */
	size = SKB_WITH_OVERHEAD(ksize(data));
	prefetchw(data + size);

	/*
	 * Only clear those fields we need to clear, not those that we will
	 * actually initialise below. Hence, don't put any more fields after
	 * the tail pointer in struct sk_buff!
	 */
	memset(skb, 0, offsetof(struct sk_buff, tail));
	/* Account for allocated memory : skb + skb->head */
	skb->truesize = SKB_TRUESIZE(size);
	skb->pfmemalloc = pfmemalloc;
	refcount_set(&skb->users, 1);
	skb->head = data;
	skb->data = data;
	skb_reset_tail_pointer(skb);
	skb->end = skb->tail + size;
	skb->mac_header = (typeof(skb->mac_header))~0U;
	skb->transport_header = (typeof(skb->transport_header))~0U;

	/* make sure we initialize shinfo sequentially */
	shinfo = skb_shinfo(skb);
	memset(shinfo, 0, offsetof(struct skb_shared_info, dataref));
	atomic_set(&shinfo->dataref, 1);

	if (flags & SKB_ALLOC_FCLONE) {
		struct sk_buff_fclones *fclones;

		fclones = container_of(skb, struct sk_buff_fclones, skb1);

		skb->fclone = SKB_FCLONE_ORIG;
		refcount_set(&fclones->fclone_ref, 1);

		fclones->skb2.fclone = SKB_FCLONE_CLONE;
	}
out:
	return skb;
nodata:
	kmem_cache_free(cache, skb);
	skb = NULL;
	goto out;
}
EXPORT_SYMBOL(__alloc_skb);

/**
 * __build_skb - build a network buffer
 * @data: data buffer provided by caller
 * @frag_size: size of data, or 0 if head was kmalloced
 *
 * Allocate a new &sk_buff. Caller provides space holding head and
 * skb_shared_info. @data must have been allocated by kmalloc() only if
 * @frag_size is 0, otherwise data should come from the page allocator
 *  or vmalloc()
 * The return is the new skb buffer.
 * On a failure the return is %NULL, and @data is not freed.
 * Notes :
 *  Before IO, driver allocates only data buffer where NIC put incoming frame
 *  Driver should add room at head (NET_SKB_PAD) and
 *  MUST add room at tail (SKB_DATA_ALIGN(skb_shared_info))
 *  After IO, driver calls build_skb(), to allocate sk_buff and populate it
 *  before giving packet to stack.
 *  RX rings only contains data buffers, not full skbs.
 */
struct sk_buff *__build_skb(void *data, unsigned int frag_size)
{
	struct skb_shared_info *shinfo;
	struct sk_buff *skb;
	unsigned int size = frag_size ? : ksize(data);

	skb = kmem_cache_alloc(skbuff_head_cache, GFP_ATOMIC);
	if (!skb)
		return NULL;

	size -= SKB_DATA_ALIGN(sizeof(struct skb_shared_info));

	memset(skb, 0, offsetof(struct sk_buff, tail));
	skb->truesize = SKB_TRUESIZE(size);
	refcount_set(&skb->users, 1);
	skb->head = data;
	skb->data = data;
	skb_reset_tail_pointer(skb);
	skb->end = skb->tail + size;
	skb->mac_header = (typeof(skb->mac_header))~0U;
	skb->transport_header = (typeof(skb->transport_header))~0U;

	/* make sure we initialize shinfo sequentially */
	shinfo = skb_shinfo(skb);
	memset(shinfo, 0, offsetof(struct skb_shared_info, dataref));
	atomic_set(&shinfo->dataref, 1);

	return skb;
}

/* build_skb() is wrapper over __build_skb(), that specifically
 * takes care of skb->head and skb->pfmemalloc
 * This means that if @frag_size is not zero, then @data must be backed
 * by a page fragment, not kmalloc() or vmalloc()
 */
struct sk_buff *build_skb(void *data, unsigned int frag_size)
{
	struct sk_buff *skb = __build_skb(data, frag_size);

	if (skb && frag_size) {
		skb->head_frag = 1;
		if (page_is_pfmemalloc(virt_to_head_page(data)))
			skb->pfmemalloc = 1;
	}
	return skb;
}
EXPORT_SYMBOL(build_skb);

#define NAPI_SKB_CACHE_SIZE	64

struct napi_alloc_cache {
	struct page_frag_cache page;
	unsigned int skb_count;
	void *skb_cache[NAPI_SKB_CACHE_SIZE];
};

static DEFINE_PER_CPU(struct page_frag_cache, netdev_alloc_cache);
static DEFINE_PER_CPU(struct napi_alloc_cache, napi_alloc_cache);

static void *__netdev_alloc_frag(unsigned int fragsz, gfp_t gfp_mask)
{
	struct page_frag_cache *nc;
	unsigned long flags;
	void *data;

	local_irq_save(flags);
	nc = this_cpu_ptr(&netdev_alloc_cache);
	data = page_frag_alloc(nc, fragsz, gfp_mask);
	local_irq_restore(flags);
	return data;
}

/**
 * netdev_alloc_frag - allocate a page fragment
 * @fragsz: fragment size
 *
 * Allocates a frag from a page for receive buffer.
 * Uses GFP_ATOMIC allocations.
 */
void *netdev_alloc_frag(unsigned int fragsz)
{
	return __netdev_alloc_frag(fragsz, GFP_ATOMIC);
}
EXPORT_SYMBOL(netdev_alloc_frag);

static void *__napi_alloc_frag(unsigned int fragsz, gfp_t gfp_mask)
{
	struct napi_alloc_cache *nc = this_cpu_ptr(&napi_alloc_cache);

	return page_frag_alloc(&nc->page, fragsz, gfp_mask);
}

void *napi_alloc_frag(unsigned int fragsz)
{
	return __napi_alloc_frag(fragsz, GFP_ATOMIC);
}
EXPORT_SYMBOL(napi_alloc_frag);

/**
 *	__netdev_alloc_skb - allocate an skbuff for rx on a specific device
 *	@dev: network device to receive on
 *	@len: length to allocate
 *	@gfp_mask: get_free_pages mask, passed to alloc_skb
 *
 *	Allocate a new &sk_buff and assign it a usage count of one. The
 *	buffer has NET_SKB_PAD headroom built in. Users should allocate
 *	the headroom they think they need without accounting for the
 *	built in space. The built in space is used for optimisations.
 *
 *	%NULL is returned if there is no free memory.
 */
struct sk_buff *__netdev_alloc_skb(struct net_device *dev, unsigned int len,
				   gfp_t gfp_mask)
{
	struct page_frag_cache *nc;
	unsigned long flags;
	struct sk_buff *skb;
	bool pfmemalloc;
	void *data;

	len += NET_SKB_PAD;

	if ((len > SKB_WITH_OVERHEAD(PAGE_SIZE)) ||
	    (gfp_mask & (__GFP_DIRECT_RECLAIM | GFP_DMA))) {
		skb = __alloc_skb(len, gfp_mask, SKB_ALLOC_RX, NUMA_NO_NODE);
		if (!skb)
			goto skb_fail;
		goto skb_success;
	}

	len += SKB_DATA_ALIGN(sizeof(struct skb_shared_info));
	len = SKB_DATA_ALIGN(len);

	if (sk_memalloc_socks())
		gfp_mask |= __GFP_MEMALLOC;

	local_irq_save(flags);

	nc = this_cpu_ptr(&netdev_alloc_cache);
	data = page_frag_alloc(nc, len, gfp_mask);
	pfmemalloc = nc->pfmemalloc;

	local_irq_restore(flags);

	if (unlikely(!data))
		return NULL;

	skb = __build_skb(data, len);
	if (unlikely(!skb)) {
		skb_free_frag(data);
		return NULL;
	}

	/* use OR instead of assignment to avoid clearing of bits in mask */
	if (pfmemalloc)
		skb->pfmemalloc = 1;
	skb->head_frag = 1;

skb_success:
	skb_reserve(skb, NET_SKB_PAD);
	skb->dev = dev;

skb_fail:
	return skb;
}
EXPORT_SYMBOL(__netdev_alloc_skb);

/**
 *	__napi_alloc_skb - allocate skbuff for rx in a specific NAPI instance
 *	@napi: napi instance this buffer was allocated for
 *	@len: length to allocate
 *	@gfp_mask: get_free_pages mask, passed to alloc_skb and alloc_pages
 *
 *	Allocate a new sk_buff for use in NAPI receive.  This buffer will
 *	attempt to allocate the head from a special reserved region used
 *	only for NAPI Rx allocation.  By doing this we can save several
 *	CPU cycles by avoiding having to disable and re-enable IRQs.
 *
 *	%NULL is returned if there is no free memory.
 */
struct sk_buff *__napi_alloc_skb(struct napi_struct *napi, unsigned int len,
				 gfp_t gfp_mask)
{
	struct napi_alloc_cache *nc = this_cpu_ptr(&napi_alloc_cache);
	struct sk_buff *skb;
	void *data;

	len += NET_SKB_PAD + NET_IP_ALIGN;

	if ((len > SKB_WITH_OVERHEAD(PAGE_SIZE)) ||
	    (gfp_mask & (__GFP_DIRECT_RECLAIM | GFP_DMA))) {
		skb = __alloc_skb(len, gfp_mask, SKB_ALLOC_RX, NUMA_NO_NODE);
		if (!skb)
			goto skb_fail;
		goto skb_success;
	}

	len += SKB_DATA_ALIGN(sizeof(struct skb_shared_info));
	len = SKB_DATA_ALIGN(len);

	if (sk_memalloc_socks())
		gfp_mask |= __GFP_MEMALLOC;

	data = page_frag_alloc(&nc->page, len, gfp_mask);
	if (unlikely(!data))
		return NULL;

	skb = __build_skb(data, len);
	if (unlikely(!skb)) {
		skb_free_frag(data);
		return NULL;
	}

	/* use OR instead of assignment to avoid clearing of bits in mask */
	if (nc->page.pfmemalloc)
		skb->pfmemalloc = 1;
	skb->head_frag = 1;

skb_success:
	skb_reserve(skb, NET_SKB_PAD + NET_IP_ALIGN);
	skb->dev = napi->dev;

skb_fail:
	return skb;
}
EXPORT_SYMBOL(__napi_alloc_skb);

void skb_add_rx_frag(struct sk_buff *skb, int i, struct page *page, int off,
		     int size, unsigned int truesize)
{
	skb_fill_page_desc(skb, i, page, off, size);
	skb->len += size;
	skb->data_len += size;
	skb->truesize += truesize;
}
EXPORT_SYMBOL(skb_add_rx_frag);

void skb_coalesce_rx_frag(struct sk_buff *skb, int i, int size,
			  unsigned int truesize)
{
	skb_frag_t *frag = &skb_shinfo(skb)->frags[i];

	skb_frag_size_add(frag, size);
	skb->len += size;
	skb->data_len += size;
	skb->truesize += truesize;
}
EXPORT_SYMBOL(skb_coalesce_rx_frag);

static void skb_drop_list(struct sk_buff **listp)
{
	kfree_skb_list(*listp);
	*listp = NULL;
}

static inline void skb_drop_fraglist(struct sk_buff *skb)
{
	skb_drop_list(&skb_shinfo(skb)->frag_list);
}

static void skb_clone_fraglist(struct sk_buff *skb)
{
	struct sk_buff *list;

	skb_walk_frags(skb, list)
		skb_get(list);
}

static void skb_free_head(struct sk_buff *skb)
{
	unsigned char *head = skb->head;

	if (skb->head_frag)
		skb_free_frag(head);
	else
		kfree(head);
}

static void skb_release_data(struct sk_buff *skb)
{
	struct skb_shared_info *shinfo = skb_shinfo(skb);
	int i;

	if (skb->cloned &&
	    atomic_sub_return(skb->nohdr ? (1 << SKB_DATAREF_SHIFT) + 1 : 1,
			      &shinfo->dataref))
		return;

	for (i = 0; i < shinfo->nr_frags; i++)
		__skb_frag_unref(&shinfo->frags[i]);

	if (shinfo->frag_list)
		kfree_skb_list(shinfo->frag_list);

	skb_zcopy_clear(skb, true);
	skb_free_head(skb);
}

/*
 *	Free an skbuff by memory without cleaning the state.
 */
static void kfree_skbmem(struct sk_buff *skb)
{
	struct sk_buff_fclones *fclones;

	switch (skb->fclone) {
	case SKB_FCLONE_UNAVAILABLE:
		kmem_cache_free(skbuff_head_cache, skb);
		return;

	case SKB_FCLONE_ORIG:
		fclones = container_of(skb, struct sk_buff_fclones, skb1);

		/* We usually free the clone (TX completion) before original skb
		 * This test would have no chance to be true for the clone,
		 * while here, branch prediction will be good.
		 */
		if (refcount_read(&fclones->fclone_ref) == 1)
			goto fastpath;
		break;

	default: /* SKB_FCLONE_CLONE */
		fclones = container_of(skb, struct sk_buff_fclones, skb2);
		break;
	}
	if (!refcount_dec_and_test(&fclones->fclone_ref))
		return;
fastpath:
	kmem_cache_free(skbuff_fclone_cache, fclones);
}

void skb_release_head_state(struct sk_buff *skb)
{
	skb_dst_drop(skb);
	secpath_reset(skb);
	if (skb->destructor) {
		WARN_ON(in_irq());
		skb->destructor(skb);
	}
#if IS_ENABLED(CONFIG_NF_CONNTRACK)
	nf_conntrack_put(skb_nfct(skb));
#endif
#if IS_ENABLED(CONFIG_BRIDGE_NETFILTER)
	nf_bridge_put(skb->nf_bridge);
#endif
}

/* Free everything but the sk_buff shell. */
static void skb_release_all(struct sk_buff *skb)
{
	skb_release_head_state(skb);
	if (likely(skb->head))
		skb_release_data(skb);
}

/**
 *	__kfree_skb - private function
 *	@skb: buffer
 *
 *	Free an sk_buff. Release anything attached to the buffer.
 *	Clean the state. This is an internal helper function. Users should
 *	always call kfree_skb
 */

void __kfree_skb(struct sk_buff *skb)
{
	skb_release_all(skb);
	kfree_skbmem(skb);
}
EXPORT_SYMBOL(__kfree_skb);

/**
 *	kfree_skb - free an sk_buff
 *	@skb: buffer to free
 *
 *	Drop a reference to the buffer and free it if the usage count has
 *	hit zero.
 */
void kfree_skb(struct sk_buff *skb)
{
	if (!skb_unref(skb))
		return;

	trace_kfree_skb(skb, __builtin_return_address(0));
	__kfree_skb(skb);
}
EXPORT_SYMBOL(kfree_skb);

void kfree_skb_list(struct sk_buff *segs)
{
	while (segs) {
		struct sk_buff *next = segs->next;

		kfree_skb(segs);
		segs = next;
	}
}
EXPORT_SYMBOL(kfree_skb_list);

/**
 *	skb_tx_error - report an sk_buff xmit error
 *	@skb: buffer that triggered an error
 *
 *	Report xmit error if a device callback is tracking this skb.
 *	skb must be freed afterwards.
 */
void skb_tx_error(struct sk_buff *skb)
{
	skb_zcopy_clear(skb, true);
}
EXPORT_SYMBOL(skb_tx_error);

/**
 *	consume_skb - free an skbuff
 *	@skb: buffer to free
 *
 *	Drop a ref to the buffer and free it if the usage count has hit zero
 *	Functions identically to kfree_skb, but kfree_skb assumes that the frame
 *	is being dropped after a failure and notes that
 */
void consume_skb(struct sk_buff *skb)
{
	if (!skb_unref(skb))
		return;

	trace_consume_skb(skb);
	__kfree_skb(skb);
}
EXPORT_SYMBOL(consume_skb);

/**
 *	consume_stateless_skb - free an skbuff, assuming it is stateless
 *	@skb: buffer to free
 *
 *	Alike consume_skb(), but this variant assumes that this is the last
 *	skb reference and all the head states have been already dropped
 */
void __consume_stateless_skb(struct sk_buff *skb)
{
	trace_consume_skb(skb);
	skb_release_data(skb);
	kfree_skbmem(skb);
}

void __kfree_skb_flush(void)
{
	struct napi_alloc_cache *nc = this_cpu_ptr(&napi_alloc_cache);

	/* flush skb_cache if containing objects */
	if (nc->skb_count) {
		kmem_cache_free_bulk(skbuff_head_cache, nc->skb_count,
				     nc->skb_cache);
		nc->skb_count = 0;
	}
}

static inline void _kfree_skb_defer(struct sk_buff *skb)
{
	struct napi_alloc_cache *nc = this_cpu_ptr(&napi_alloc_cache);

	/* drop skb->head and call any destructors for packet */
	skb_release_all(skb);

	/* record skb to CPU local list */
	nc->skb_cache[nc->skb_count++] = skb;

#ifdef CONFIG_SLUB
	/* SLUB writes into objects when freeing */
	prefetchw(skb);
#endif

	/* flush skb_cache if it is filled */
	if (unlikely(nc->skb_count == NAPI_SKB_CACHE_SIZE)) {
		kmem_cache_free_bulk(skbuff_head_cache, NAPI_SKB_CACHE_SIZE,
				     nc->skb_cache);
		nc->skb_count = 0;
	}
}
void __kfree_skb_defer(struct sk_buff *skb)
{
	_kfree_skb_defer(skb);
}

void napi_consume_skb(struct sk_buff *skb, int budget)
{
	if (unlikely(!skb))
		return;

	/* Zero budget indicate non-NAPI context called us, like netpoll */
	if (unlikely(!budget)) {
		dev_consume_skb_any(skb);
		return;
	}

	if (!skb_unref(skb))
		return;

	/* if reaching here SKB is ready to free */
	trace_consume_skb(skb);

	/* if SKB is a clone, don't handle this case */
	if (skb->fclone != SKB_FCLONE_UNAVAILABLE) {
		__kfree_skb(skb);
		return;
	}

	_kfree_skb_defer(skb);
}
EXPORT_SYMBOL(napi_consume_skb);

/* Make sure a field is enclosed inside headers_start/headers_end section */
#define CHECK_SKB_FIELD(field) \
	BUILD_BUG_ON(offsetof(struct sk_buff, field) <		\
		     offsetof(struct sk_buff, headers_start));	\
	BUILD_BUG_ON(offsetof(struct sk_buff, field) >		\
		     offsetof(struct sk_buff, headers_end));	\

static void __copy_skb_header(struct sk_buff *new, const struct sk_buff *old)
{
	new->tstamp		= old->tstamp;
	/* We do not copy old->sk */
	new->dev		= old->dev;
	memcpy(new->cb, old->cb, sizeof(old->cb));
	skb_dst_copy(new, old);
#ifdef CONFIG_XFRM
	new->sp			= secpath_get(old->sp);
#endif
	__nf_copy(new, old, false);

	/* Note : this field could be in headers_start/headers_end section
	 * It is not yet because we do not want to have a 16 bit hole
	 */
	new->queue_mapping = old->queue_mapping;

	memcpy(&new->headers_start, &old->headers_start,
	       offsetof(struct sk_buff, headers_end) -
	       offsetof(struct sk_buff, headers_start));
	CHECK_SKB_FIELD(protocol);
	CHECK_SKB_FIELD(csum);
	CHECK_SKB_FIELD(hash);
	CHECK_SKB_FIELD(priority);
	CHECK_SKB_FIELD(skb_iif);
	CHECK_SKB_FIELD(vlan_proto);
	CHECK_SKB_FIELD(vlan_tci);
	CHECK_SKB_FIELD(transport_header);
	CHECK_SKB_FIELD(network_header);
	CHECK_SKB_FIELD(mac_header);
	CHECK_SKB_FIELD(inner_protocol);
	CHECK_SKB_FIELD(inner_transport_header);
	CHECK_SKB_FIELD(inner_network_header);
	CHECK_SKB_FIELD(inner_mac_header);
	CHECK_SKB_FIELD(mark);
#ifdef CONFIG_NETWORK_SECMARK
	CHECK_SKB_FIELD(secmark);
#endif
#ifdef CONFIG_NET_RX_BUSY_POLL
	CHECK_SKB_FIELD(napi_id);
#endif
#ifdef CONFIG_XPS
	CHECK_SKB_FIELD(sender_cpu);
#endif
#ifdef CONFIG_NET_SCHED
	CHECK_SKB_FIELD(tc_index);
#endif

}

/*
 * You should not add any new code to this function.  Add it to
 * __copy_skb_header above instead.
 */
static struct sk_buff *__skb_clone(struct sk_buff *n, struct sk_buff *skb)
{
#define C(x) n->x = skb->x

	n->next = n->prev = NULL;
	n->sk = NULL;
	__copy_skb_header(n, skb);

	C(len);
	C(data_len);
	C(mac_len);
	n->hdr_len = skb->nohdr ? skb_headroom(skb) : skb->hdr_len;
	n->cloned = 1;
	n->nohdr = 0;
	n->destructor = NULL;
	C(tail);
	C(end);
	C(head);
	C(head_frag);
	C(data);
	C(truesize);
	refcount_set(&n->users, 1);

	atomic_inc(&(skb_shinfo(skb)->dataref));
	skb->cloned = 1;

	return n;
#undef C
}

/**
 *	skb_morph	-	morph one skb into another
 *	@dst: the skb to receive the contents
 *	@src: the skb to supply the contents
 *
 *	This is identical to skb_clone except that the target skb is
 *	supplied by the user.
 *
 *	The target skb is returned upon exit.
 */
struct sk_buff *skb_morph(struct sk_buff *dst, struct sk_buff *src)
{
	skb_release_all(dst);
	return __skb_clone(dst, src);
}
EXPORT_SYMBOL_GPL(skb_morph);

static int mm_account_pinned_pages(struct mmpin *mmp, size_t size)
{
	unsigned long max_pg, num_pg, new_pg, old_pg;
	struct user_struct *user;

	if (capable(CAP_IPC_LOCK) || !size)
		return 0;

	num_pg = (size >> PAGE_SHIFT) + 2;	/* worst case */
	max_pg = rlimit(RLIMIT_MEMLOCK) >> PAGE_SHIFT;
	user = mmp->user ? : current_user();

	do {
		old_pg = atomic_long_read(&user->locked_vm);
		new_pg = old_pg + num_pg;
		if (new_pg > max_pg)
			return -ENOBUFS;
	} while (atomic_long_cmpxchg(&user->locked_vm, old_pg, new_pg) !=
		 old_pg);

	if (!mmp->user) {
		mmp->user = get_uid(user);
		mmp->num_pg = num_pg;
	} else {
		mmp->num_pg += num_pg;
	}

	return 0;
}

static void mm_unaccount_pinned_pages(struct mmpin *mmp)
{
	if (mmp->user) {
		atomic_long_sub(mmp->num_pg, &mmp->user->locked_vm);
		free_uid(mmp->user);
	}
}

struct ubuf_info *sock_zerocopy_alloc(struct sock *sk, size_t size)
{
	struct ubuf_info *uarg;
	struct sk_buff *skb;

	WARN_ON_ONCE(!in_task());

	if (!sock_flag(sk, SOCK_ZEROCOPY))
		return NULL;

	skb = sock_omalloc(sk, 0, GFP_KERNEL);
	if (!skb)
		return NULL;

	BUILD_BUG_ON(sizeof(*uarg) > sizeof(skb->cb));
	uarg = (void *)skb->cb;
	uarg->mmp.user = NULL;

	if (mm_account_pinned_pages(&uarg->mmp, size)) {
		kfree_skb(skb);
		return NULL;
	}

	uarg->callback = sock_zerocopy_callback;
	uarg->id = ((u32)atomic_inc_return(&sk->sk_zckey)) - 1;
	uarg->len = 1;
	uarg->bytelen = size;
	uarg->zerocopy = 1;
	refcount_set(&uarg->refcnt, 1);
	sock_hold(sk);

	return uarg;
}
EXPORT_SYMBOL_GPL(sock_zerocopy_alloc);

static inline struct sk_buff *skb_from_uarg(struct ubuf_info *uarg)
{
	return container_of((void *)uarg, struct sk_buff, cb);
}

struct ubuf_info *sock_zerocopy_realloc(struct sock *sk, size_t size,
					struct ubuf_info *uarg)
{
	if (uarg) {
		const u32 byte_limit = 1 << 19;		/* limit to a few TSO */
		u32 bytelen, next;

		/* realloc only when socket is locked (TCP, UDP cork),
		 * so uarg->len and sk_zckey access is serialized
		 */
		if (!sock_owned_by_user(sk)) {
			WARN_ON_ONCE(1);
			return NULL;
		}

		bytelen = uarg->bytelen + size;
		if (uarg->len == USHRT_MAX - 1 || bytelen > byte_limit) {
			/* TCP can create new skb to attach new uarg */
			if (sk->sk_type == SOCK_STREAM)
				goto new_alloc;
			return NULL;
		}

		next = (u32)atomic_read(&sk->sk_zckey);
		if ((u32)(uarg->id + uarg->len) == next) {
			if (mm_account_pinned_pages(&uarg->mmp, size))
				return NULL;
			uarg->len++;
			uarg->bytelen = bytelen;
			atomic_set(&sk->sk_zckey, ++next);
			sock_zerocopy_get(uarg);
			return uarg;
		}
	}

new_alloc:
	return sock_zerocopy_alloc(sk, size);
}
EXPORT_SYMBOL_GPL(sock_zerocopy_realloc);

static bool skb_zerocopy_notify_extend(struct sk_buff *skb, u32 lo, u16 len)
{
	struct sock_exterr_skb *serr = SKB_EXT_ERR(skb);
	u32 old_lo, old_hi;
	u64 sum_len;

	old_lo = serr->ee.ee_info;
	old_hi = serr->ee.ee_data;
	sum_len = old_hi - old_lo + 1ULL + len;

	if (sum_len >= (1ULL << 32))
		return false;

	if (lo != old_hi + 1)
		return false;

	serr->ee.ee_data += len;
	return true;
}

void sock_zerocopy_callback(struct ubuf_info *uarg, bool success)
{
	struct sk_buff *tail, *skb = skb_from_uarg(uarg);
	struct sock_exterr_skb *serr;
	struct sock *sk = skb->sk;
	struct sk_buff_head *q;
	unsigned long flags;
	u32 lo, hi;
	u16 len;

	mm_unaccount_pinned_pages(&uarg->mmp);

	/* if !len, there was only 1 call, and it was aborted
	 * so do not queue a completion notification
	 */
	if (!uarg->len || sock_flag(sk, SOCK_DEAD))
		goto release;

	len = uarg->len;
	lo = uarg->id;
	hi = uarg->id + len - 1;

	serr = SKB_EXT_ERR(skb);
	memset(serr, 0, sizeof(*serr));
	serr->ee.ee_errno = 0;
	serr->ee.ee_origin = SO_EE_ORIGIN_ZEROCOPY;
	serr->ee.ee_data = hi;
	serr->ee.ee_info = lo;
	if (!success)
		serr->ee.ee_code |= SO_EE_CODE_ZEROCOPY_COPIED;

	q = &sk->sk_error_queue;
	spin_lock_irqsave(&q->lock, flags);
	tail = skb_peek_tail(q);
	if (!tail || SKB_EXT_ERR(tail)->ee.ee_origin != SO_EE_ORIGIN_ZEROCOPY ||
	    !skb_zerocopy_notify_extend(tail, lo, len)) {
		__skb_queue_tail(q, skb);
		skb = NULL;
	}
	spin_unlock_irqrestore(&q->lock, flags);

	sk->sk_error_report(sk);

release:
	consume_skb(skb);
	sock_put(sk);
}
EXPORT_SYMBOL_GPL(sock_zerocopy_callback);

void sock_zerocopy_put(struct ubuf_info *uarg)
{
	if (uarg && refcount_dec_and_test(&uarg->refcnt)) {
		if (uarg->callback)
			uarg->callback(uarg, uarg->zerocopy);
		else
			consume_skb(skb_from_uarg(uarg));
	}
}
EXPORT_SYMBOL_GPL(sock_zerocopy_put);

void sock_zerocopy_put_abort(struct ubuf_info *uarg)
{
	if (uarg) {
		struct sock *sk = skb_from_uarg(uarg)->sk;

		atomic_dec(&sk->sk_zckey);
		uarg->len--;

		sock_zerocopy_put(uarg);
	}
}
EXPORT_SYMBOL_GPL(sock_zerocopy_put_abort);

extern int __zerocopy_sg_from_iter(struct sock *sk, struct sk_buff *skb,
				   struct iov_iter *from, size_t length);

int skb_zerocopy_iter_stream(struct sock *sk, struct sk_buff *skb,
			     struct msghdr *msg, int len,
			     struct ubuf_info *uarg)
{
	struct ubuf_info *orig_uarg = skb_zcopy(skb);
	struct iov_iter orig_iter = msg->msg_iter;
	int err, orig_len = skb->len;

	/* An skb can only point to one uarg. This edge case happens when
	 * TCP appends to an skb, but zerocopy_realloc triggered a new alloc.
	 */
	if (orig_uarg && uarg != orig_uarg)
		return -EEXIST;

	err = __zerocopy_sg_from_iter(sk, skb, &msg->msg_iter, len);
	if (err == -EFAULT || (err == -EMSGSIZE && skb->len == orig_len)) {
		struct sock *save_sk = skb->sk;

		/* Streams do not free skb on error. Reset to prev state. */
		msg->msg_iter = orig_iter;
		skb->sk = sk;
		___pskb_trim(skb, orig_len);
		skb->sk = save_sk;
		return err;
	}

	skb_zcopy_set(skb, uarg);
	return skb->len - orig_len;
}
EXPORT_SYMBOL_GPL(skb_zerocopy_iter_stream);

static int skb_zerocopy_clone(struct sk_buff *nskb, struct sk_buff *orig,
			      gfp_t gfp_mask)
{
	if (skb_zcopy(orig)) {
		if (skb_zcopy(nskb)) {
			/* !gfp_mask callers are verified to !skb_zcopy(nskb) */
			if (!gfp_mask) {
				WARN_ON_ONCE(1);
				return -ENOMEM;
			}
			if (skb_uarg(nskb) == skb_uarg(orig))
				return 0;
			if (skb_copy_ubufs(nskb, GFP_ATOMIC))
				return -EIO;
		}
		skb_zcopy_set(nskb, skb_uarg(orig));
	}
	return 0;
}

/**
 *	skb_copy_ubufs	-	copy userspace skb frags buffers to kernel
 *	@skb: the skb to modify
 *	@gfp_mask: allocation priority
 *
 *	This must be called on SKBTX_DEV_ZEROCOPY skb.
 *	It will copy all frags into kernel and drop the reference
 *	to userspace pages.
 *
 *	If this function is called from an interrupt gfp_mask() must be
 *	%GFP_ATOMIC.
 *
 *	Returns 0 on success or a negative error code on failure
 *	to allocate kernel memory to copy to.
 */
int skb_copy_ubufs(struct sk_buff *skb, gfp_t gfp_mask)
{
	int num_frags = skb_shinfo(skb)->nr_frags;
	struct page *page, *head = NULL;
	int i, new_frags;
	u32 d_off;

	if (skb_shared(skb) || skb_unclone(skb, gfp_mask))
		return -EINVAL;

	if (!num_frags)
		goto release;

	new_frags = (__skb_pagelen(skb) + PAGE_SIZE - 1) >> PAGE_SHIFT;
	for (i = 0; i < new_frags; i++) {
		page = alloc_page(gfp_mask);
		if (!page) {
			while (head) {
				struct page *next = (struct page *)page_private(head);
				put_page(head);
				head = next;
			}
			return -ENOMEM;
		}
		set_page_private(page, (unsigned long)head);
		head = page;
	}

	page = head;
	d_off = 0;
	for (i = 0; i < num_frags; i++) {
		skb_frag_t *f = &skb_shinfo(skb)->frags[i];
		u32 p_off, p_len, copied;
		struct page *p;
		u8 *vaddr;

		skb_frag_foreach_page(f, f->page_offset, skb_frag_size(f),
				      p, p_off, p_len, copied) {
			u32 copy, done = 0;
			vaddr = kmap_atomic(p);

			while (done < p_len) {
				if (d_off == PAGE_SIZE) {
					d_off = 0;
					page = (struct page *)page_private(page);
				}
				copy = min_t(u32, PAGE_SIZE - d_off, p_len - done);
				memcpy(page_address(page) + d_off,
				       vaddr + p_off + done, copy);
				done += copy;
				d_off += copy;
			}
			kunmap_atomic(vaddr);
		}
	}

	/* skb frags release userspace buffers */
	for (i = 0; i < num_frags; i++)
		skb_frag_unref(skb, i);

	/* skb frags point to kernel buffers */
	for (i = 0; i < new_frags - 1; i++) {
		__skb_fill_page_desc(skb, i, head, 0, PAGE_SIZE);
		head = (struct page *)page_private(head);
	}
	__skb_fill_page_desc(skb, new_frags - 1, head, 0, d_off);
	skb_shinfo(skb)->nr_frags = new_frags;

release:
	skb_zcopy_clear(skb, false);
	return 0;
}
EXPORT_SYMBOL_GPL(skb_copy_ubufs);

/**
 *	skb_clone	-	duplicate an sk_buff
 *	@skb: buffer to clone
 *	@gfp_mask: allocation priority
 *
 *	Duplicate an &sk_buff. The new one is not owned by a socket. Both
 *	copies share the same packet data but not structure. The new
 *	buffer has a reference count of 1. If the allocation fails the
 *	function returns %NULL otherwise the new buffer is returned.
 *
 *	If this function is called from an interrupt gfp_mask() must be
 *	%GFP_ATOMIC.
 */

struct sk_buff *skb_clone(struct sk_buff *skb, gfp_t gfp_mask)
{
	struct sk_buff_fclones *fclones = container_of(skb,
						       struct sk_buff_fclones,
						       skb1);
	struct sk_buff *n;

	if (skb_orphan_frags(skb, gfp_mask))
		return NULL;

	if (skb->fclone == SKB_FCLONE_ORIG &&
	    refcount_read(&fclones->fclone_ref) == 1) {
		n = &fclones->skb2;
		refcount_set(&fclones->fclone_ref, 2);
	} else {
		if (skb_pfmemalloc(skb))
			gfp_mask |= __GFP_MEMALLOC;

		n = kmem_cache_alloc(skbuff_head_cache, gfp_mask);
		if (!n)
			return NULL;

		n->fclone = SKB_FCLONE_UNAVAILABLE;
	}

	return __skb_clone(n, skb);
}
EXPORT_SYMBOL(skb_clone);

static void skb_headers_offset_update(struct sk_buff *skb, int off)
{
	/* Only adjust this if it actually is csum_start rather than csum */
	if (skb->ip_summed == CHECKSUM_PARTIAL)
		skb->csum_start += off;
	/* {transport,network,mac}_header and tail are relative to skb->head */
	skb->transport_header += off;
	skb->network_header   += off;
	if (skb_mac_header_was_set(skb))
		skb->mac_header += off;
	skb->inner_transport_header += off;
	skb->inner_network_header += off;
	skb->inner_mac_header += off;
}

static void copy_skb_header(struct sk_buff *new, const struct sk_buff *old)
{
	__copy_skb_header(new, old);

	skb_shinfo(new)->gso_size = skb_shinfo(old)->gso_size;
	skb_shinfo(new)->gso_segs = skb_shinfo(old)->gso_segs;
	skb_shinfo(new)->gso_type = skb_shinfo(old)->gso_type;
}

static inline int skb_alloc_rx_flag(const struct sk_buff *skb)
{
	if (skb_pfmemalloc(skb))
		return SKB_ALLOC_RX;
	return 0;
}

/**
 *	skb_copy	-	create private copy of an sk_buff
 *	@skb: buffer to copy
 *	@gfp_mask: allocation priority
 *
 *	Make a copy of both an &sk_buff and its data. This is used when the
 *	caller wishes to modify the data and needs a private copy of the
 *	data to alter. Returns %NULL on failure or the pointer to the buffer
 *	on success. The returned buffer has a reference count of 1.
 *
 *	As by-product this function converts non-linear &sk_buff to linear
 *	one, so that &sk_buff becomes completely private and caller is allowed
 *	to modify all the data of returned buffer. This means that this
 *	function is not recommended for use in circumstances when only
 *	header is going to be modified. Use pskb_copy() instead.
 */

struct sk_buff *skb_copy(const struct sk_buff *skb, gfp_t gfp_mask)
{
	int headerlen = skb_headroom(skb);
	unsigned int size = skb_end_offset(skb) + skb->data_len;
	struct sk_buff *n = __alloc_skb(size, gfp_mask,
					skb_alloc_rx_flag(skb), NUMA_NO_NODE);

	if (!n)
		return NULL;

	/* Set the data pointer */
	skb_reserve(n, headerlen);
	/* Set the tail pointer and length */
	skb_put(n, skb->len);

	BUG_ON(skb_copy_bits(skb, -headerlen, n->head, headerlen + skb->len));

	copy_skb_header(n, skb);
	return n;
}
EXPORT_SYMBOL(skb_copy);

/**
 *	__pskb_copy_fclone	-  create copy of an sk_buff with private head.
 *	@skb: buffer to copy
 *	@headroom: headroom of new skb
 *	@gfp_mask: allocation priority
 *	@fclone: if true allocate the copy of the skb from the fclone
 *	cache instead of the head cache; it is recommended to set this
 *	to true for the cases where the copy will likely be cloned
 *
 *	Make a copy of both an &sk_buff and part of its data, located
 *	in header. Fragmented data remain shared. This is used when
 *	the caller wishes to modify only header of &sk_buff and needs
 *	private copy of the header to alter. Returns %NULL on failure
 *	or the pointer to the buffer on success.
 *	The returned buffer has a reference count of 1.
 */

struct sk_buff *__pskb_copy_fclone(struct sk_buff *skb, int headroom,
				   gfp_t gfp_mask, bool fclone)
{
	unsigned int size = skb_headlen(skb) + headroom;
	int flags = skb_alloc_rx_flag(skb) | (fclone ? SKB_ALLOC_FCLONE : 0);
	struct sk_buff *n = __alloc_skb(size, gfp_mask, flags, NUMA_NO_NODE);

	if (!n)
		goto out;

	/* Set the data pointer */
	skb_reserve(n, headroom);
	/* Set the tail pointer and length */
	skb_put(n, skb_headlen(skb));
	/* Copy the bytes */
	skb_copy_from_linear_data(skb, n->data, n->len);

	n->truesize += skb->data_len;
	n->data_len  = skb->data_len;
	n->len	     = skb->len;

	if (skb_shinfo(skb)->nr_frags) {
		int i;

		if (skb_orphan_frags(skb, gfp_mask) ||
		    skb_zerocopy_clone(n, skb, gfp_mask)) {
			kfree_skb(n);
			n = NULL;
			goto out;
		}
		for (i = 0; i < skb_shinfo(skb)->nr_frags; i++) {
			skb_shinfo(n)->frags[i] = skb_shinfo(skb)->frags[i];
			skb_frag_ref(skb, i);
		}
		skb_shinfo(n)->nr_frags = i;
	}

	if (skb_has_frag_list(skb)) {
		skb_shinfo(n)->frag_list = skb_shinfo(skb)->frag_list;
		skb_clone_fraglist(n);
	}

	copy_skb_header(n, skb);
out:
	return n;
}
EXPORT_SYMBOL(__pskb_copy_fclone);

/**
 *	pskb_expand_head - reallocate header of &sk_buff
 *	@skb: buffer to reallocate
 *	@nhead: room to add at head
 *	@ntail: room to add at tail
 *	@gfp_mask: allocation priority
 *
 *	Expands (or creates identical copy, if @nhead and @ntail are zero)
 *	header of @skb. &sk_buff itself is not changed. &sk_buff MUST have
 *	reference count of 1. Returns zero in the case of success or error,
 *	if expansion failed. In the last case, &sk_buff is not changed.
 *
 *	All the pointers pointing into skb header may change and must be
 *	reloaded after call to this function.
 */

int pskb_expand_head(struct sk_buff *skb, int nhead, int ntail,
		     gfp_t gfp_mask)
{
	int i, osize = skb_end_offset(skb);
	int size = osize + nhead + ntail;
	long off;
	u8 *data;

	BUG_ON(nhead < 0);

	BUG_ON(skb_shared(skb));

	size = SKB_DATA_ALIGN(size);

	if (skb_pfmemalloc(skb))
		gfp_mask |= __GFP_MEMALLOC;
	data = kmalloc_reserve(size + SKB_DATA_ALIGN(sizeof(struct skb_shared_info)),
			       gfp_mask, NUMA_NO_NODE, NULL);
	if (!data)
		goto nodata;
	size = SKB_WITH_OVERHEAD(ksize(data));

	/* Copy only real data... and, alas, header. This should be
	 * optimized for the cases when header is void.
	 */
	memcpy(data + nhead, skb->head, skb_tail_pointer(skb) - skb->head);

	memcpy((struct skb_shared_info *)(data + size),
	       skb_shinfo(skb),
	       offsetof(struct skb_shared_info, frags[skb_shinfo(skb)->nr_frags]));

	/*
	 * if shinfo is shared we must drop the old head gracefully, but if it
	 * is not we can just drop the old head and let the existing refcount
	 * be since all we did is relocate the values
	 */
	if (skb_cloned(skb)) {
		if (skb_orphan_frags(skb, gfp_mask))
			goto nofrags;
		if (skb_zcopy(skb))
			refcount_inc(&skb_uarg(skb)->refcnt);
		for (i = 0; i < skb_shinfo(skb)->nr_frags; i++)
			skb_frag_ref(skb, i);

		if (skb_has_frag_list(skb))
			skb_clone_fraglist(skb);

		skb_release_data(skb);
	} else {
		skb_free_head(skb);
	}
	off = (data + nhead) - skb->head;

	skb->head     = data;
	skb->head_frag = 0;
	skb->data    += off;
#ifdef NET_SKBUFF_DATA_USES_OFFSET
	skb->end      = size;
	off           = nhead;
#else
	skb->end      = skb->head + size;
#endif
	skb->tail	      += off;
	skb_headers_offset_update(skb, nhead);
	skb->cloned   = 0;
	skb->hdr_len  = 0;
	skb->nohdr    = 0;
	atomic_set(&skb_shinfo(skb)->dataref, 1);

	skb_metadata_clear(skb);

	/* It is not generally safe to change skb->truesize.
	 * For the moment, we really care of rx path, or
	 * when skb is orphaned (not attached to a socket).
	 */
	if (!skb->sk || skb->destructor == sock_edemux)
		skb->truesize += size - osize;

	return 0;

nofrags:
	kfree(data);
nodata:
	return -ENOMEM;
}
EXPORT_SYMBOL(pskb_expand_head);

/* Make private copy of skb with writable head and some headroom */

struct sk_buff *skb_realloc_headroom(struct sk_buff *skb, unsigned int headroom)
{
	struct sk_buff *skb2;
	int delta = headroom - skb_headroom(skb);

	if (delta <= 0)
		skb2 = pskb_copy(skb, GFP_ATOMIC);
	else {
		skb2 = skb_clone(skb, GFP_ATOMIC);
		if (skb2 && pskb_expand_head(skb2, SKB_DATA_ALIGN(delta), 0,
					     GFP_ATOMIC)) {
			kfree_skb(skb2);
			skb2 = NULL;
		}
	}
	return skb2;
}
EXPORT_SYMBOL(skb_realloc_headroom);

/**
 *	skb_copy_expand	-	copy and expand sk_buff
 *	@skb: buffer to copy
 *	@newheadroom: new free bytes at head
 *	@newtailroom: new free bytes at tail
 *	@gfp_mask: allocation priority
 *
 *	Make a copy of both an &sk_buff and its data and while doing so
 *	allocate additional space.
 *
 *	This is used when the caller wishes to modify the data and needs a
 *	private copy of the data to alter as well as more space for new fields.
 *	Returns %NULL on failure or the pointer to the buffer
 *	on success. The returned buffer has a reference count of 1.
 *
 *	You must pass %GFP_ATOMIC as the allocation priority if this function
 *	is called from an interrupt.
 */
struct sk_buff *skb_copy_expand(const struct sk_buff *skb,
				int newheadroom, int newtailroom,
				gfp_t gfp_mask)
{
	/*
	 *	Allocate the copy buffer
	 */
	struct sk_buff *n = __alloc_skb(newheadroom + skb->len + newtailroom,
					gfp_mask, skb_alloc_rx_flag(skb),
					NUMA_NO_NODE);
	int oldheadroom = skb_headroom(skb);
	int head_copy_len, head_copy_off;

	if (!n)
		return NULL;

	skb_reserve(n, newheadroom);

	/* Set the tail pointer and length */
	skb_put(n, skb->len);

	head_copy_len = oldheadroom;
	head_copy_off = 0;
	if (newheadroom <= head_copy_len)
		head_copy_len = newheadroom;
	else
		head_copy_off = newheadroom - head_copy_len;

	/* Copy the linear header and data. */
	BUG_ON(skb_copy_bits(skb, -head_copy_len, n->head + head_copy_off,
			     skb->len + head_copy_len));

	copy_skb_header(n, skb);

	skb_headers_offset_update(n, newheadroom - oldheadroom);

	return n;
}
EXPORT_SYMBOL(skb_copy_expand);

/**
 *	__skb_pad		-	zero pad the tail of an skb
 *	@skb: buffer to pad
 *	@pad: space to pad
 *	@free_on_error: free buffer on error
 *
 *	Ensure that a buffer is followed by a padding area that is zero
 *	filled. Used by network drivers which may DMA or transfer data
 *	beyond the buffer end onto the wire.
 *
 *	May return error in out of memory cases. The skb is freed on error
 *	if @free_on_error is true.
 */

int __skb_pad(struct sk_buff *skb, int pad, bool free_on_error)
{
	int err;
	int ntail;

	/* If the skbuff is non linear tailroom is always zero.. */
	if (!skb_cloned(skb) && skb_tailroom(skb) >= pad) {
		memset(skb->data+skb->len, 0, pad);
		return 0;
	}

	ntail = skb->data_len + pad - (skb->end - skb->tail);
	if (likely(skb_cloned(skb) || ntail > 0)) {
		err = pskb_expand_head(skb, 0, ntail, GFP_ATOMIC);
		if (unlikely(err))
			goto free_skb;
	}

	/* FIXME: The use of this function with non-linear skb's really needs
	 * to be audited.
	 */
	err = skb_linearize(skb);
	if (unlikely(err))
		goto free_skb;

	memset(skb->data + skb->len, 0, pad);
	return 0;

free_skb:
	if (free_on_error)
		kfree_skb(skb);
	return err;
}
EXPORT_SYMBOL(__skb_pad);

/**
 *	pskb_put - add data to the tail of a potentially fragmented buffer
 *	@skb: start of the buffer to use
 *	@tail: tail fragment of the buffer to use
 *	@len: amount of data to add
 *
 *	This function extends the used data area of the potentially
 *	fragmented buffer. @tail must be the last fragment of @skb -- or
 *	@skb itself. If this would exceed the total buffer size the kernel
 *	will panic. A pointer to the first byte of the extra data is
 *	returned.
 */

void *pskb_put(struct sk_buff *skb, struct sk_buff *tail, int len)
{
	if (tail != skb) {
		skb->data_len += len;
		skb->len += len;
	}
	return skb_put(tail, len);
}
EXPORT_SYMBOL_GPL(pskb_put);

/**
 *	skb_put - add data to a buffer
 *	@skb: buffer to use
 *	@len: amount of data to add
 *
 *	This function extends the used data area of the buffer. If this would
 *	exceed the total buffer size the kernel will panic. A pointer to the
 *	first byte of the extra data is returned.
 */
void *skb_put(struct sk_buff *skb, unsigned int len)
{
	void *tmp = skb_tail_pointer(skb);
	SKB_LINEAR_ASSERT(skb);
	skb->tail += len;
	skb->len  += len;
	if (unlikely(skb->tail > skb->end))
		skb_over_panic(skb, len, __builtin_return_address(0));
	return tmp;
}
EXPORT_SYMBOL(skb_put);

/**
 *	skb_push - add data to the start of a buffer
 *	@skb: buffer to use
 *	@len: amount of data to add
 *
 *	This function extends the used data area of the buffer at the buffer
 *	start. If this would exceed the total buffer headroom the kernel will
 *	panic. A pointer to the first byte of the extra data is returned.
 */
void *skb_push(struct sk_buff *skb, unsigned int len)
{
	skb->data -= len;
	skb->len  += len;
	if (unlikely(skb->data<skb->head))
		skb_under_panic(skb, len, __builtin_return_address(0));
	return skb->data;
}
EXPORT_SYMBOL(skb_push);

/**
 *	skb_pull - remove data from the start of a buffer
 *	@skb: buffer to use
 *	@len: amount of data to remove
 *
 *	This function removes data from the start of a buffer, returning
 *	the memory to the headroom. A pointer to the next data in the buffer
 *	is returned. Once the data has been pulled future pushes will overwrite
 *	the old data.
 */
void *skb_pull(struct sk_buff *skb, unsigned int len)
{
	return skb_pull_inline(skb, len);
}
EXPORT_SYMBOL(skb_pull);

/**
 *	skb_trim - remove end from a buffer
 *	@skb: buffer to alter
 *	@len: new length
 *
 *	Cut the length of a buffer down by removing data from the tail. If
 *	the buffer is already under the length specified it is not modified.
 *	The skb must be linear.
 */
void skb_trim(struct sk_buff *skb, unsigned int len)
{
	if (skb->len > len)
		__skb_trim(skb, len);
}
EXPORT_SYMBOL(skb_trim);

/* Trims skb to length len. It can change skb pointers.
 */

int ___pskb_trim(struct sk_buff *skb, unsigned int len)
{
	struct sk_buff **fragp;
	struct sk_buff *frag;
	int offset = skb_headlen(skb);
	int nfrags = skb_shinfo(skb)->nr_frags;
	int i;
	int err;

	if (skb_cloned(skb) &&
	    unlikely((err = pskb_expand_head(skb, 0, 0, GFP_ATOMIC))))
		return err;

	i = 0;
	if (offset >= len)
		goto drop_pages;

	for (; i < nfrags; i++) {
		int end = offset + skb_frag_size(&skb_shinfo(skb)->frags[i]);

		if (end < len) {
			offset = end;
			continue;
		}

		skb_frag_size_set(&skb_shinfo(skb)->frags[i++], len - offset);

drop_pages:
		skb_shinfo(skb)->nr_frags = i;

		for (; i < nfrags; i++)
			skb_frag_unref(skb, i);

		if (skb_has_frag_list(skb))
			skb_drop_fraglist(skb);
		goto done;
	}

	for (fragp = &skb_shinfo(skb)->frag_list; (frag = *fragp);
	     fragp = &frag->next) {
		int end = offset + frag->len;

		if (skb_shared(frag)) {
			struct sk_buff *nfrag;

			nfrag = skb_clone(frag, GFP_ATOMIC);
			if (unlikely(!nfrag))
				return -ENOMEM;

			nfrag->next = frag->next;
			consume_skb(frag);
			frag = nfrag;
			*fragp = frag;
		}

		if (end < len) {
			offset = end;
			continue;
		}

		if (end > len &&
		    unlikely((err = pskb_trim(frag, len - offset))))
			return err;

		if (frag->next)
			skb_drop_list(&frag->next);
		break;
	}

done:
	if (len > skb_headlen(skb)) {
		skb->data_len -= skb->len - len;
		skb->len       = len;
	} else {
		skb->len       = len;
		skb->data_len  = 0;
		skb_set_tail_pointer(skb, len);
	}

	if (!skb->sk || skb->destructor == sock_edemux)
		skb_condense(skb);
	return 0;
}
EXPORT_SYMBOL(___pskb_trim);

/**
 *	__pskb_pull_tail - advance tail of skb header
 *	@skb: buffer to reallocate
 *	@delta: number of bytes to advance tail
 *
 *	The function makes a sense only on a fragmented &sk_buff,
 *	it expands header moving its tail forward and copying necessary
 *	data from fragmented part.
 *
 *	&sk_buff MUST have reference count of 1.
 *
 *	Returns %NULL (and &sk_buff does not change) if pull failed
 *	or value of new tail of skb in the case of success.
 *
 *	All the pointers pointing into skb header may change and must be
 *	reloaded after call to this function.
 */

/* Moves tail of skb head forward, copying data from fragmented part,
 * when it is necessary.
 * 1. It may fail due to malloc failure.
 * 2. It may change skb pointers.
 *
 * It is pretty complicated. Luckily, it is called only in exceptional cases.
 */
void *__pskb_pull_tail(struct sk_buff *skb, int delta)
{
	/* If skb has not enough free space at tail, get new one
	 * plus 128 bytes for future expansions. If we have enough
	 * room at tail, reallocate without expansion only if skb is cloned.
	 */
	int i, k, eat = (skb->tail + delta) - skb->end;

	if (eat > 0 || skb_cloned(skb)) {
		if (pskb_expand_head(skb, 0, eat > 0 ? eat + 128 : 0,
				     GFP_ATOMIC))
			return NULL;
	}

	BUG_ON(skb_copy_bits(skb, skb_headlen(skb),
			     skb_tail_pointer(skb), delta));

	/* Optimization: no fragments, no reasons to preestimate
	 * size of pulled pages. Superb.
	 */
	if (!skb_has_frag_list(skb))
		goto pull_pages;

	/* Estimate size of pulled pages. */
	eat = delta;
	for (i = 0; i < skb_shinfo(skb)->nr_frags; i++) {
		int size = skb_frag_size(&skb_shinfo(skb)->frags[i]);

		if (size >= eat)
			goto pull_pages;
		eat -= size;
	}

	/* If we need update frag list, we are in troubles.
	 * Certainly, it is possible to add an offset to skb data,
	 * but taking into account that pulling is expected to
	 * be very rare operation, it is worth to fight against
	 * further bloating skb head and crucify ourselves here instead.
	 * Pure masohism, indeed. 8)8)
	 */
	if (eat) {
		struct sk_buff *list = skb_shinfo(skb)->frag_list;
		struct sk_buff *clone = NULL;
		struct sk_buff *insp = NULL;

		do {
			BUG_ON(!list);

			if (list->len <= eat) {
				/* Eaten as whole. */
				eat -= list->len;
				list = list->next;
				insp = list;
			} else {
				/* Eaten partially. */

				if (skb_shared(list)) {
					/* Sucks! We need to fork list. :-( */
					clone = skb_clone(list, GFP_ATOMIC);
					if (!clone)
						return NULL;
					insp = list->next;
					list = clone;
				} else {
					/* This may be pulled without
					 * problems. */
					insp = list;
				}
				if (!pskb_pull(list, eat)) {
					kfree_skb(clone);
					return NULL;
				}
				break;
			}
		} while (eat);

		/* Free pulled out fragments. */
		while ((list = skb_shinfo(skb)->frag_list) != insp) {
			skb_shinfo(skb)->frag_list = list->next;
			kfree_skb(list);
		}
		/* And insert new clone at head. */
		if (clone) {
			clone->next = list;
			skb_shinfo(skb)->frag_list = clone;
		}
	}
	/* Success! Now we may commit changes to skb data. */

pull_pages:
	eat = delta;
	k = 0;
	for (i = 0; i < skb_shinfo(skb)->nr_frags; i++) {
		int size = skb_frag_size(&skb_shinfo(skb)->frags[i]);

		if (size <= eat) {
			skb_frag_unref(skb, i);
			eat -= size;
		} else {
			skb_shinfo(skb)->frags[k] = skb_shinfo(skb)->frags[i];
			if (eat) {
				skb_shinfo(skb)->frags[k].page_offset += eat;
				skb_frag_size_sub(&skb_shinfo(skb)->frags[k], eat);
				if (!i)
					goto end;
				eat = 0;
			}
			k++;
		}
	}
	skb_shinfo(skb)->nr_frags = k;

end:
	skb->tail     += delta;
	skb->data_len -= delta;

	if (!skb->data_len)
		skb_zcopy_clear(skb, false);

	return skb_tail_pointer(skb);
}
EXPORT_SYMBOL(__pskb_pull_tail);

/**
 *	skb_copy_bits - copy bits from skb to kernel buffer
 *	@skb: source skb
 *	@offset: offset in source
 *	@to: destination buffer
 *	@len: number of bytes to copy
 *
 *	Copy the specified number of bytes from the source skb to the
 *	destination buffer.
 *
 *	CAUTION ! :
 *		If its prototype is ever changed,
 *		check arch/{*}/net/{*}.S files,
 *		since it is called from BPF assembly code.
 */
int skb_copy_bits(const struct sk_buff *skb, int offset, void *to, int len)
{
	int start = skb_headlen(skb);
	struct sk_buff *frag_iter;
	int i, copy;

	if (offset > (int)skb->len - len)
		goto fault;

	/* Copy header. */
	if ((copy = start - offset) > 0) {
		if (copy > len)
			copy = len;
		skb_copy_from_linear_data_offset(skb, offset, to, copy);
		if ((len -= copy) == 0)
			return 0;
		offset += copy;
		to     += copy;
	}

	for (i = 0; i < skb_shinfo(skb)->nr_frags; i++) {
		int end;
		skb_frag_t *f = &skb_shinfo(skb)->frags[i];

		WARN_ON(start > offset + len);

		end = start + skb_frag_size(f);
		if ((copy = end - offset) > 0) {
			u32 p_off, p_len, copied;
			struct page *p;
			u8 *vaddr;

			if (copy > len)
				copy = len;

			skb_frag_foreach_page(f,
					      f->page_offset + offset - start,
					      copy, p, p_off, p_len, copied) {
				vaddr = kmap_atomic(p);
				memcpy(to + copied, vaddr + p_off, p_len);
				kunmap_atomic(vaddr);
			}

			if ((len -= copy) == 0)
				return 0;
			offset += copy;
			to     += copy;
		}
		start = end;
	}

	skb_walk_frags(skb, frag_iter) {
		int end;

		WARN_ON(start > offset + len);

		end = start + frag_iter->len;
		if ((copy = end - offset) > 0) {
			if (copy > len)
				copy = len;
			if (skb_copy_bits(frag_iter, offset - start, to, copy))
				goto fault;
			if ((len -= copy) == 0)
				return 0;
			offset += copy;
			to     += copy;
		}
		start = end;
	}

	if (!len)
		return 0;

fault:
	return -EFAULT;
}
EXPORT_SYMBOL(skb_copy_bits);

/*
 * Callback from splice_to_pipe(), if we need to release some pages
 * at the end of the spd in case we error'ed out in filling the pipe.
 */
static void sock_spd_release(struct splice_pipe_desc *spd, unsigned int i)
{
	put_page(spd->pages[i]);
}

static struct page *linear_to_page(struct page *page, unsigned int *len,
				   unsigned int *offset,
				   struct sock *sk)
{
	struct page_frag *pfrag = sk_page_frag(sk);

	if (!sk_page_frag_refill(sk, pfrag))
		return NULL;

	*len = min_t(unsigned int, *len, pfrag->size - pfrag->offset);

	memcpy(page_address(pfrag->page) + pfrag->offset,
	       page_address(page) + *offset, *len);
	*offset = pfrag->offset;
	pfrag->offset += *len;

	return pfrag->page;
}

static bool spd_can_coalesce(const struct splice_pipe_desc *spd,
			     struct page *page,
			     unsigned int offset)
{
	return	spd->nr_pages &&
		spd->pages[spd->nr_pages - 1] == page &&
		(spd->partial[spd->nr_pages - 1].offset +
		 spd->partial[spd->nr_pages - 1].len == offset);
}

/*
 * Fill page/offset/length into spd, if it can hold more pages.
 */
static bool spd_fill_page(struct splice_pipe_desc *spd,
			  struct pipe_inode_info *pipe, struct page *page,
			  unsigned int *len, unsigned int offset,
			  bool linear,
			  struct sock *sk)
{
	if (unlikely(spd->nr_pages == MAX_SKB_FRAGS))
		return true;

	if (linear) {
		page = linear_to_page(page, len, &offset, sk);
		if (!page)
			return true;
	}
	if (spd_can_coalesce(spd, page, offset)) {
		spd->partial[spd->nr_pages - 1].len += *len;
		return false;
	}
	get_page(page);
	spd->pages[spd->nr_pages] = page;
	spd->partial[spd->nr_pages].len = *len;
	spd->partial[spd->nr_pages].offset = offset;
	spd->nr_pages++;

	return false;
}

static bool __splice_segment(struct page *page, unsigned int poff,
			     unsigned int plen, unsigned int *off,
			     unsigned int *len,
			     struct splice_pipe_desc *spd, bool linear,
			     struct sock *sk,
			     struct pipe_inode_info *pipe)
{
	if (!*len)
		return true;

	/* skip this segment if already processed */
	if (*off >= plen) {
		*off -= plen;
		return false;
	}

	/* ignore any bits we already processed */
	poff += *off;
	plen -= *off;
	*off = 0;

	do {
		unsigned int flen = min(*len, plen);

		if (spd_fill_page(spd, pipe, page, &flen, poff,
				  linear, sk))
			return true;
		poff += flen;
		plen -= flen;
		*len -= flen;
	} while (*len && plen);

	return false;
}

/*
 * Map linear and fragment data from the skb to spd. It reports true if the
 * pipe is full or if we already spliced the requested length.
 */
static bool __skb_splice_bits(struct sk_buff *skb, struct pipe_inode_info *pipe,
			      unsigned int *offset, unsigned int *len,
			      struct splice_pipe_desc *spd, struct sock *sk)
{
	int seg;
	struct sk_buff *iter;

	/* map the linear part :
	 * If skb->head_frag is set, this 'linear' part is backed by a
	 * fragment, and if the head is not shared with any clones then
	 * we can avoid a copy since we own the head portion of this page.
	 */
	if (__splice_segment(virt_to_page(skb->data),
			     (unsigned long) skb->data & (PAGE_SIZE - 1),
			     skb_headlen(skb),
			     offset, len, spd,
			     skb_head_is_locked(skb),
			     sk, pipe))
		return true;

	/*
	 * then map the fragments
	 */
	for (seg = 0; seg < skb_shinfo(skb)->nr_frags; seg++) {
		const skb_frag_t *f = &skb_shinfo(skb)->frags[seg];

		if (__splice_segment(skb_frag_page(f),
				     f->page_offset, skb_frag_size(f),
				     offset, len, spd, false, sk, pipe))
			return true;
	}

	skb_walk_frags(skb, iter) {
		if (*offset >= iter->len) {
			*offset -= iter->len;
			continue;
		}
		/* __skb_splice_bits() only fails if the output has no room
		 * left, so no point in going over the frag_list for the error
		 * case.
		 */
		if (__skb_splice_bits(iter, pipe, offset, len, spd, sk))
			return true;
	}

	return false;
}

/*
 * Map data from the skb to a pipe. Should handle both the linear part,
 * the fragments, and the frag list.
 */
int skb_splice_bits(struct sk_buff *skb, struct sock *sk, unsigned int offset,
		    struct pipe_inode_info *pipe, unsigned int tlen,
		    unsigned int flags)
{
	struct partial_page partial[MAX_SKB_FRAGS];
	struct page *pages[MAX_SKB_FRAGS];
	struct splice_pipe_desc spd = {
		.pages = pages,
		.partial = partial,
		.nr_pages_max = MAX_SKB_FRAGS,
		.ops = &nosteal_pipe_buf_ops,
		.spd_release = sock_spd_release,
	};
	int ret = 0;

	__skb_splice_bits(skb, pipe, &offset, &tlen, &spd, sk);

	if (spd.nr_pages)
		ret = splice_to_pipe(pipe, &spd);

	return ret;
}
EXPORT_SYMBOL_GPL(skb_splice_bits);

/* Send skb data on a socket. Socket must be locked. */
int skb_send_sock_locked(struct sock *sk, struct sk_buff *skb, int offset,
			 int len)
{
	unsigned int orig_len = len;
	struct sk_buff *head = skb;
	unsigned short fragidx;
	int slen, ret;

do_frag_list:

	/* Deal with head data */
	while (offset < skb_headlen(skb) && len) {
		struct kvec kv;
		struct msghdr msg;

		slen = min_t(int, len, skb_headlen(skb) - offset);
		kv.iov_base = skb->data + offset;
		kv.iov_len = slen;
		memset(&msg, 0, sizeof(msg));

		ret = kernel_sendmsg_locked(sk, &msg, &kv, 1, slen);
		if (ret <= 0)
			goto error;

		offset += ret;
		len -= ret;
	}

	/* All the data was skb head? */
	if (!len)
		goto out;

	/* Make offset relative to start of frags */
	offset -= skb_headlen(skb);

	/* Find where we are in frag list */
	for (fragidx = 0; fragidx < skb_shinfo(skb)->nr_frags; fragidx++) {
		skb_frag_t *frag  = &skb_shinfo(skb)->frags[fragidx];

		if (offset < frag->size)
			break;

		offset -= frag->size;
	}

	for (; len && fragidx < skb_shinfo(skb)->nr_frags; fragidx++) {
		skb_frag_t *frag  = &skb_shinfo(skb)->frags[fragidx];

		slen = min_t(size_t, len, frag->size - offset);

		while (slen) {
			ret = kernel_sendpage_locked(sk, frag->page.p,
						     frag->page_offset + offset,
						     slen, MSG_DONTWAIT);
			if (ret <= 0)
				goto error;

			len -= ret;
			offset += ret;
			slen -= ret;
		}

		offset = 0;
	}

	if (len) {
		/* Process any frag lists */

		if (skb == head) {
			if (skb_has_frag_list(skb)) {
				skb = skb_shinfo(skb)->frag_list;
				goto do_frag_list;
			}
		} else if (skb->next) {
			skb = skb->next;
			goto do_frag_list;
		}
	}

out:
	return orig_len - len;

error:
	return orig_len == len ? ret : orig_len - len;
}
EXPORT_SYMBOL_GPL(skb_send_sock_locked);

/* Send skb data on a socket. */
int skb_send_sock(struct sock *sk, struct sk_buff *skb, int offset, int len)
{
	int ret = 0;

	lock_sock(sk);
	ret = skb_send_sock_locked(sk, skb, offset, len);
	release_sock(sk);

	return ret;
}
EXPORT_SYMBOL_GPL(skb_send_sock);

/**
 *	skb_store_bits - store bits from kernel buffer to skb
 *	@skb: destination buffer
 *	@offset: offset in destination
 *	@from: source buffer
 *	@len: number of bytes to copy
 *
 *	Copy the specified number of bytes from the source buffer to the
 *	destination skb.  This function handles all the messy bits of
 *	traversing fragment lists and such.
 */

int skb_store_bits(struct sk_buff *skb, int offset, const void *from, int len)
{
	int start = skb_headlen(skb);
	struct sk_buff *frag_iter;
	int i, copy;

	if (offset > (int)skb->len - len)
		goto fault;

	if ((copy = start - offset) > 0) {
		if (copy > len)
			copy = len;
		skb_copy_to_linear_data_offset(skb, offset, from, copy);
		if ((len -= copy) == 0)
			return 0;
		offset += copy;
		from += copy;
	}

	for (i = 0; i < skb_shinfo(skb)->nr_frags; i++) {
		skb_frag_t *frag = &skb_shinfo(skb)->frags[i];
		int end;

		WARN_ON(start > offset + len);

		end = start + skb_frag_size(frag);
		if ((copy = end - offset) > 0) {
			u32 p_off, p_len, copied;
			struct page *p;
			u8 *vaddr;

			if (copy > len)
				copy = len;

			skb_frag_foreach_page(frag,
					      frag->page_offset + offset - start,
					      copy, p, p_off, p_len, copied) {
				vaddr = kmap_atomic(p);
				memcpy(vaddr + p_off, from + copied, p_len);
				kunmap_atomic(vaddr);
			}

			if ((len -= copy) == 0)
				return 0;
			offset += copy;
			from += copy;
		}
		start = end;
	}

	skb_walk_frags(skb, frag_iter) {
		int end;

		WARN_ON(start > offset + len);

		end = start + frag_iter->len;
		if ((copy = end - offset) > 0) {
			if (copy > len)
				copy = len;
			if (skb_store_bits(frag_iter, offset - start,
					   from, copy))
				goto fault;
			if ((len -= copy) == 0)
				return 0;
			offset += copy;
			from += copy;
		}
		start = end;
	}
	if (!len)
		return 0;

fault:
	return -EFAULT;
}
EXPORT_SYMBOL(skb_store_bits);

/* Checksum skb data. */
__wsum __skb_checksum(const struct sk_buff *skb, int offset, int len,
		      __wsum csum, const struct skb_checksum_ops *ops)
{
	int start = skb_headlen(skb);
	int i, copy = start - offset;
	struct sk_buff *frag_iter;
	int pos = 0;

	/* Checksum header. */
	if (copy > 0) {
		if (copy > len)
			copy = len;
		csum = ops->update(skb->data + offset, copy, csum);
		if ((len -= copy) == 0)
			return csum;
		offset += copy;
		pos	= copy;
	}

	for (i = 0; i < skb_shinfo(skb)->nr_frags; i++) {
		int end;
		skb_frag_t *frag = &skb_shinfo(skb)->frags[i];

		WARN_ON(start > offset + len);

		end = start + skb_frag_size(frag);
		if ((copy = end - offset) > 0) {
			u32 p_off, p_len, copied;
			struct page *p;
			__wsum csum2;
			u8 *vaddr;

			if (copy > len)
				copy = len;

			skb_frag_foreach_page(frag,
					      frag->page_offset + offset - start,
					      copy, p, p_off, p_len, copied) {
				vaddr = kmap_atomic(p);
				csum2 = ops->update(vaddr + p_off, p_len, 0);
				kunmap_atomic(vaddr);
				csum = ops->combine(csum, csum2, pos, p_len);
				pos += p_len;
			}

			if (!(len -= copy))
				return csum;
			offset += copy;
		}
		start = end;
	}

	skb_walk_frags(skb, frag_iter) {
		int end;

		WARN_ON(start > offset + len);

		end = start + frag_iter->len;
		if ((copy = end - offset) > 0) {
			__wsum csum2;
			if (copy > len)
				copy = len;
			csum2 = __skb_checksum(frag_iter, offset - start,
					       copy, 0, ops);
			csum = ops->combine(csum, csum2, pos, copy);
			if ((len -= copy) == 0)
				return csum;
			offset += copy;
			pos    += copy;
		}
		start = end;
	}
	BUG_ON(len);

	return csum;
}
EXPORT_SYMBOL(__skb_checksum);

__wsum skb_checksum(const struct sk_buff *skb, int offset,
		    int len, __wsum csum)
{
	const struct skb_checksum_ops ops = {
		.update  = csum_partial_ext,
		.combine = csum_block_add_ext,
	};

	return __skb_checksum(skb, offset, len, csum, &ops);
}
EXPORT_SYMBOL(skb_checksum);

/* Both of above in one bottle. */

__wsum skb_copy_and_csum_bits(const struct sk_buff *skb, int offset,
				    u8 *to, int len, __wsum csum)
{
	int start = skb_headlen(skb);
	int i, copy = start - offset;
	struct sk_buff *frag_iter;
	int pos = 0;

	/* Copy header. */
	if (copy > 0) {
		if (copy > len)
			copy = len;
		csum = csum_partial_copy_nocheck(skb->data + offset, to,
						 copy, csum);
		if ((len -= copy) == 0)
			return csum;
		offset += copy;
		to     += copy;
		pos	= copy;
	}

	for (i = 0; i < skb_shinfo(skb)->nr_frags; i++) {
		int end;

		WARN_ON(start > offset + len);

		end = start + skb_frag_size(&skb_shinfo(skb)->frags[i]);
		if ((copy = end - offset) > 0) {
			skb_frag_t *frag = &skb_shinfo(skb)->frags[i];
			u32 p_off, p_len, copied;
			struct page *p;
			__wsum csum2;
			u8 *vaddr;

			if (copy > len)
				copy = len;

			skb_frag_foreach_page(frag,
					      frag->page_offset + offset - start,
					      copy, p, p_off, p_len, copied) {
				vaddr = kmap_atomic(p);
				csum2 = csum_partial_copy_nocheck(vaddr + p_off,
								  to + copied,
								  p_len, 0);
				kunmap_atomic(vaddr);
				csum = csum_block_add(csum, csum2, pos);
				pos += p_len;
			}

			if (!(len -= copy))
				return csum;
			offset += copy;
			to     += copy;
		}
		start = end;
	}

	skb_walk_frags(skb, frag_iter) {
		__wsum csum2;
		int end;

		WARN_ON(start > offset + len);

		end = start + frag_iter->len;
		if ((copy = end - offset) > 0) {
			if (copy > len)
				copy = len;
			csum2 = skb_copy_and_csum_bits(frag_iter,
						       offset - start,
						       to, copy, 0);
			csum = csum_block_add(csum, csum2, pos);
			if ((len -= copy) == 0)
				return csum;
			offset += copy;
			to     += copy;
			pos    += copy;
		}
		start = end;
	}
	BUG_ON(len);
	return csum;
}
EXPORT_SYMBOL(skb_copy_and_csum_bits);

static __wsum warn_crc32c_csum_update(const void *buff, int len, __wsum sum)
{
	net_warn_ratelimited(
		"%s: attempt to compute crc32c without libcrc32c.ko\n",
		__func__);
	return 0;
}

static __wsum warn_crc32c_csum_combine(__wsum csum, __wsum csum2,
				       int offset, int len)
{
	net_warn_ratelimited(
		"%s: attempt to compute crc32c without libcrc32c.ko\n",
		__func__);
	return 0;
}

static const struct skb_checksum_ops default_crc32c_ops = {
	.update  = warn_crc32c_csum_update,
	.combine = warn_crc32c_csum_combine,
};

const struct skb_checksum_ops *crc32c_csum_stub __read_mostly =
	&default_crc32c_ops;
EXPORT_SYMBOL(crc32c_csum_stub);

 /**
 *	skb_zerocopy_headlen - Calculate headroom needed for skb_zerocopy()
 *	@from: source buffer
 *
 *	Calculates the amount of linear headroom needed in the 'to' skb passed
 *	into skb_zerocopy().
 */
unsigned int
skb_zerocopy_headlen(const struct sk_buff *from)
{
	unsigned int hlen = 0;

	if (!from->head_frag ||
	    skb_headlen(from) < L1_CACHE_BYTES ||
	    skb_shinfo(from)->nr_frags >= MAX_SKB_FRAGS)
		hlen = skb_headlen(from);

	if (skb_has_frag_list(from))
		hlen = from->len;

	return hlen;
}
EXPORT_SYMBOL_GPL(skb_zerocopy_headlen);

/**
 *	skb_zerocopy - Zero copy skb to skb
 *	@to: destination buffer
 *	@from: source buffer
 *	@len: number of bytes to copy from source buffer
 *	@hlen: size of linear headroom in destination buffer
 *
 *	Copies up to `len` bytes from `from` to `to` by creating references
 *	to the frags in the source buffer.
 *
 *	The `hlen` as calculated by skb_zerocopy_headlen() specifies the
 *	headroom in the `to` buffer.
 *
 *	Return value:
 *	0: everything is OK
 *	-ENOMEM: couldn't orphan frags of @from due to lack of memory
 *	-EFAULT: skb_copy_bits() found some problem with skb geometry
 */
int
skb_zerocopy(struct sk_buff *to, struct sk_buff *from, int len, int hlen)
{
	int i, j = 0;
	int plen = 0; /* length of skb->head fragment */
	int ret;
	struct page *page;
	unsigned int offset;

	BUG_ON(!from->head_frag && !hlen);

	/* dont bother with small payloads */
	if (len <= skb_tailroom(to))
		return skb_copy_bits(from, 0, skb_put(to, len), len);

	if (hlen) {
		ret = skb_copy_bits(from, 0, skb_put(to, hlen), hlen);
		if (unlikely(ret))
			return ret;
		len -= hlen;
	} else {
		plen = min_t(int, skb_headlen(from), len);
		if (plen) {
			page = virt_to_head_page(from->head);
			offset = from->data - (unsigned char *)page_address(page);
			__skb_fill_page_desc(to, 0, page, offset, plen);
			get_page(page);
			j = 1;
			len -= plen;
		}
	}

	to->truesize += len + plen;
	to->len += len + plen;
	to->data_len += len + plen;

	if (unlikely(skb_orphan_frags(from, GFP_ATOMIC))) {
		skb_tx_error(from);
		return -ENOMEM;
	}
	skb_zerocopy_clone(to, from, GFP_ATOMIC);

	for (i = 0; i < skb_shinfo(from)->nr_frags; i++) {
		if (!len)
			break;
		skb_shinfo(to)->frags[j] = skb_shinfo(from)->frags[i];
		skb_shinfo(to)->frags[j].size = min_t(int, skb_shinfo(to)->frags[j].size, len);
		len -= skb_shinfo(to)->frags[j].size;
		skb_frag_ref(to, j);
		j++;
	}
	skb_shinfo(to)->nr_frags = j;

	return 0;
}
EXPORT_SYMBOL_GPL(skb_zerocopy);

void skb_copy_and_csum_dev(const struct sk_buff *skb, u8 *to)
{
	__wsum csum;
	long csstart;

	if (skb->ip_summed == CHECKSUM_PARTIAL)
		csstart = skb_checksum_start_offset(skb);
	else
		csstart = skb_headlen(skb);

	BUG_ON(csstart > skb_headlen(skb));

	skb_copy_from_linear_data(skb, to, csstart);

	csum = 0;
	if (csstart != skb->len)
		csum = skb_copy_and_csum_bits(skb, csstart, to + csstart,
					      skb->len - csstart, 0);

	if (skb->ip_summed == CHECKSUM_PARTIAL) {
		long csstuff = csstart + skb->csum_offset;

		*((__sum16 *)(to + csstuff)) = csum_fold(csum);
	}
}
EXPORT_SYMBOL(skb_copy_and_csum_dev);

/**
 *	skb_dequeue - remove from the head of the queue
 *	@list: list to dequeue from
 *
 *	Remove the head of the list. The list lock is taken so the function
 *	may be used safely with other locking list functions. The head item is
 *	returned or %NULL if the list is empty.
 */

struct sk_buff *skb_dequeue(struct sk_buff_head *list)
{
	unsigned long flags;
	struct sk_buff *result;

	spin_lock_irqsave(&list->lock, flags);
	result = __skb_dequeue(list);
	spin_unlock_irqrestore(&list->lock, flags);
	return result;
}
EXPORT_SYMBOL(skb_dequeue);

/**
 *	skb_dequeue_tail - remove from the tail of the queue
 *	@list: list to dequeue from
 *
 *	Remove the tail of the list. The list lock is taken so the function
 *	may be used safely with other locking list functions. The tail item is
 *	returned or %NULL if the list is empty.
 */
struct sk_buff *skb_dequeue_tail(struct sk_buff_head *list)
{
	unsigned long flags;
	struct sk_buff *result;

	spin_lock_irqsave(&list->lock, flags);
	result = __skb_dequeue_tail(list);
	spin_unlock_irqrestore(&list->lock, flags);
	return result;
}
EXPORT_SYMBOL(skb_dequeue_tail);

/**
 *	skb_queue_purge - empty a list
 *	@list: list to empty
 *
 *	Delete all buffers on an &sk_buff list. Each buffer is removed from
 *	the list and one reference dropped. This function takes the list
 *	lock and is atomic with respect to other list locking functions.
 */
void skb_queue_purge(struct sk_buff_head *list)
{
	struct sk_buff *skb;
	while ((skb = skb_dequeue(list)) != NULL)
		kfree_skb(skb);
}
EXPORT_SYMBOL(skb_queue_purge);

/**
 *	skb_rbtree_purge - empty a skb rbtree
 *	@root: root of the rbtree to empty
 *
 *	Delete all buffers on an &sk_buff rbtree. Each buffer is removed from
 *	the list and one reference dropped. This function does not take
 *	any lock. Synchronization should be handled by the caller (e.g., TCP
 *	out-of-order queue is protected by the socket lock).
 */
void skb_rbtree_purge(struct rb_root *root)
{
	struct rb_node *p = rb_first(root);

	while (p) {
		struct sk_buff *skb = rb_entry(p, struct sk_buff, rbnode);

		p = rb_next(p);
		rb_erase(&skb->rbnode, root);
		kfree_skb(skb);
	}
}

/**
 *	skb_queue_head - queue a buffer at the list head
 *	@list: list to use
 *	@newsk: buffer to queue
 *
 *	Queue a buffer at the start of the list. This function takes the
 *	list lock and can be used safely with other locking &sk_buff functions
 *	safely.
 *
 *	A buffer cannot be placed on two lists at the same time.
 */
void skb_queue_head(struct sk_buff_head *list, struct sk_buff *newsk)
{
	unsigned long flags;

	spin_lock_irqsave(&list->lock, flags);
	__skb_queue_head(list, newsk);
	spin_unlock_irqrestore(&list->lock, flags);
}
EXPORT_SYMBOL(skb_queue_head);

/**
 *	skb_queue_tail - queue a buffer at the list tail
 *	@list: list to use
 *	@newsk: buffer to queue
 *
 *	Queue a buffer at the tail of the list. This function takes the
 *	list lock and can be used safely with other locking &sk_buff functions
 *	safely.
 *
 *	A buffer cannot be placed on two lists at the same time.
 */
void skb_queue_tail(struct sk_buff_head *list, struct sk_buff *newsk)
{
	unsigned long flags;

	spin_lock_irqsave(&list->lock, flags);
	__skb_queue_tail(list, newsk);
	spin_unlock_irqrestore(&list->lock, flags);
}
EXPORT_SYMBOL(skb_queue_tail);

/**
 *	skb_unlink	-	remove a buffer from a list
 *	@skb: buffer to remove
 *	@list: list to use
 *
 *	Remove a packet from a list. The list locks are taken and this
 *	function is atomic with respect to other list locked calls
 *
 *	You must know what list the SKB is on.
 */
void skb_unlink(struct sk_buff *skb, struct sk_buff_head *list)
{
	unsigned long flags;

	spin_lock_irqsave(&list->lock, flags);
	__skb_unlink(skb, list);
	spin_unlock_irqrestore(&list->lock, flags);
}
EXPORT_SYMBOL(skb_unlink);

/**
 *	skb_append	-	append a buffer
 *	@old: buffer to insert after
 *	@newsk: buffer to insert
 *	@list: list to use
 *
 *	Place a packet after a given packet in a list. The list locks are taken
 *	and this function is atomic with respect to other list locked calls.
 *	A buffer cannot be placed on two lists at the same time.
 */
void skb_append(struct sk_buff *old, struct sk_buff *newsk, struct sk_buff_head *list)
{
	unsigned long flags;

	spin_lock_irqsave(&list->lock, flags);
	__skb_queue_after(list, old, newsk);
	spin_unlock_irqrestore(&list->lock, flags);
}
EXPORT_SYMBOL(skb_append);

/**
 *	skb_insert	-	insert a buffer
 *	@old: buffer to insert before
 *	@newsk: buffer to insert
 *	@list: list to use
 *
 *	Place a packet before a given packet in a list. The list locks are
 * 	taken and this function is atomic with respect to other list locked
 *	calls.
 *
 *	A buffer cannot be placed on two lists at the same time.
 */
void skb_insert(struct sk_buff *old, struct sk_buff *newsk, struct sk_buff_head *list)
{
	unsigned long flags;

	spin_lock_irqsave(&list->lock, flags);
	__skb_insert(newsk, old->prev, old, list);
	spin_unlock_irqrestore(&list->lock, flags);
}
EXPORT_SYMBOL(skb_insert);

static inline void skb_split_inside_header(struct sk_buff *skb,
					   struct sk_buff* skb1,
					   const u32 len, const int pos)
{
	int i;

	skb_copy_from_linear_data_offset(skb, len, skb_put(skb1, pos - len),
					 pos - len);
	/* And move data appendix as is. */
	for (i = 0; i < skb_shinfo(skb)->nr_frags; i++)
		skb_shinfo(skb1)->frags[i] = skb_shinfo(skb)->frags[i];

	skb_shinfo(skb1)->nr_frags = skb_shinfo(skb)->nr_frags;
	skb_shinfo(skb)->nr_frags  = 0;
	skb1->data_len		   = skb->data_len;
	skb1->len		   += skb1->data_len;
	skb->data_len		   = 0;
	skb->len		   = len;
	skb_set_tail_pointer(skb, len);
}

static inline void skb_split_no_header(struct sk_buff *skb,
				       struct sk_buff* skb1,
				       const u32 len, int pos)
{
	int i, k = 0;
	const int nfrags = skb_shinfo(skb)->nr_frags;

	skb_shinfo(skb)->nr_frags = 0;
	skb1->len		  = skb1->data_len = skb->len - len;
	skb->len		  = len;
	skb->data_len		  = len - pos;

	for (i = 0; i < nfrags; i++) {
		int size = skb_frag_size(&skb_shinfo(skb)->frags[i]);

		if (pos + size > len) {
			skb_shinfo(skb1)->frags[k] = skb_shinfo(skb)->frags[i];

			if (pos < len) {
				/* Split frag.
				 * We have two variants in this case:
				 * 1. Move all the frag to the second
				 *    part, if it is possible. F.e.
				 *    this approach is mandatory for TUX,
				 *    where splitting is expensive.
				 * 2. Split is accurately. We make this.
				 */
				skb_frag_ref(skb, i);
				skb_shinfo(skb1)->frags[0].page_offset += len - pos;
				skb_frag_size_sub(&skb_shinfo(skb1)->frags[0], len - pos);
				skb_frag_size_set(&skb_shinfo(skb)->frags[i], len - pos);
				skb_shinfo(skb)->nr_frags++;
			}
			k++;
		} else
			skb_shinfo(skb)->nr_frags++;
		pos += size;
	}
	skb_shinfo(skb1)->nr_frags = k;
}

/**
 * skb_split - Split fragmented skb to two parts at length len.
 * @skb: the buffer to split
 * @skb1: the buffer to receive the second part
 * @len: new length for skb
 */
void skb_split(struct sk_buff *skb, struct sk_buff *skb1, const u32 len)
{
	int pos = skb_headlen(skb);

	skb_shinfo(skb1)->tx_flags |= skb_shinfo(skb)->tx_flags &
				      SKBTX_SHARED_FRAG;
	skb_zerocopy_clone(skb1, skb, 0);
	if (len < pos)	/* Split line is inside header. */
		skb_split_inside_header(skb, skb1, len, pos);
	else		/* Second chunk has no header, nothing to copy. */
		skb_split_no_header(skb, skb1, len, pos);
}
EXPORT_SYMBOL(skb_split);

/* Shifting from/to a cloned skb is a no-go.
 *
 * Caller cannot keep skb_shinfo related pointers past calling here!
 */
static int skb_prepare_for_shift(struct sk_buff *skb)
{
	return skb_cloned(skb) && pskb_expand_head(skb, 0, 0, GFP_ATOMIC);
}

/**
 * skb_shift - Shifts paged data partially from skb to another
 * @tgt: buffer into which tail data gets added
 * @skb: buffer from which the paged data comes from
 * @shiftlen: shift up to this many bytes
 *
 * Attempts to shift up to shiftlen worth of bytes, which may be less than
 * the length of the skb, from skb to tgt. Returns number bytes shifted.
 * It's up to caller to free skb if everything was shifted.
 *
 * If @tgt runs out of frags, the whole operation is aborted.
 *
 * Skb cannot include anything else but paged data while tgt is allowed
 * to have non-paged data as well.
 *
 * TODO: full sized shift could be optimized but that would need
 * specialized skb free'er to handle frags without up-to-date nr_frags.
 */
int skb_shift(struct sk_buff *tgt, struct sk_buff *skb, int shiftlen)
{
	int from, to, merge, todo;
	struct skb_frag_struct *fragfrom, *fragto;

	BUG_ON(shiftlen > skb->len);

	if (skb_headlen(skb))
		return 0;
	if (skb_zcopy(tgt) || skb_zcopy(skb))
		return 0;

	todo = shiftlen;
	from = 0;
	to = skb_shinfo(tgt)->nr_frags;
	fragfrom = &skb_shinfo(skb)->frags[from];

	/* Actual merge is delayed until the point when we know we can
	 * commit all, so that we don't have to undo partial changes
	 */
	if (!to ||
	    !skb_can_coalesce(tgt, to, skb_frag_page(fragfrom),
			      fragfrom->page_offset)) {
		merge = -1;
	} else {
		merge = to - 1;

		todo -= skb_frag_size(fragfrom);
		if (todo < 0) {
			if (skb_prepare_for_shift(skb) ||
			    skb_prepare_for_shift(tgt))
				return 0;

			/* All previous frag pointers might be stale! */
			fragfrom = &skb_shinfo(skb)->frags[from];
			fragto = &skb_shinfo(tgt)->frags[merge];

			skb_frag_size_add(fragto, shiftlen);
			skb_frag_size_sub(fragfrom, shiftlen);
			fragfrom->page_offset += shiftlen;

			goto onlymerged;
		}

		from++;
	}

	/* Skip full, not-fitting skb to avoid expensive operations */
	if ((shiftlen == skb->len) &&
	    (skb_shinfo(skb)->nr_frags - from) > (MAX_SKB_FRAGS - to))
		return 0;

	if (skb_prepare_for_shift(skb) || skb_prepare_for_shift(tgt))
		return 0;

	while ((todo > 0) && (from < skb_shinfo(skb)->nr_frags)) {
		if (to == MAX_SKB_FRAGS)
			return 0;

		fragfrom = &skb_shinfo(skb)->frags[from];
		fragto = &skb_shinfo(tgt)->frags[to];

		if (todo >= skb_frag_size(fragfrom)) {
			*fragto = *fragfrom;
			todo -= skb_frag_size(fragfrom);
			from++;
			to++;

		} else {
			__skb_frag_ref(fragfrom);
			fragto->page = fragfrom->page;
			fragto->page_offset = fragfrom->page_offset;
			skb_frag_size_set(fragto, todo);

			fragfrom->page_offset += todo;
			skb_frag_size_sub(fragfrom, todo);
			todo = 0;

			to++;
			break;
		}
	}

	/* Ready to "commit" this state change to tgt */
	skb_shinfo(tgt)->nr_frags = to;

	if (merge >= 0) {
		fragfrom = &skb_shinfo(skb)->frags[0];
		fragto = &skb_shinfo(tgt)->frags[merge];

		skb_frag_size_add(fragto, skb_frag_size(fragfrom));
		__skb_frag_unref(fragfrom);
	}

	/* Reposition in the original skb */
	to = 0;
	while (from < skb_shinfo(skb)->nr_frags)
		skb_shinfo(skb)->frags[to++] = skb_shinfo(skb)->frags[from++];
	skb_shinfo(skb)->nr_frags = to;

	BUG_ON(todo > 0 && !skb_shinfo(skb)->nr_frags);

onlymerged:
	/* Most likely the tgt won't ever need its checksum anymore, skb on
	 * the other hand might need it if it needs to be resent
	 */
	tgt->ip_summed = CHECKSUM_PARTIAL;
	skb->ip_summed = CHECKSUM_PARTIAL;

	/* Yak, is it really working this way? Some helper please? */
	skb->len -= shiftlen;
	skb->data_len -= shiftlen;
	skb->truesize -= shiftlen;
	tgt->len += shiftlen;
	tgt->data_len += shiftlen;
	tgt->truesize += shiftlen;

	return shiftlen;
}

/**
 * skb_prepare_seq_read - Prepare a sequential read of skb data
 * @skb: the buffer to read
 * @from: lower offset of data to be read
 * @to: upper offset of data to be read
 * @st: state variable
 *
 * Initializes the specified state variable. Must be called before
 * invoking skb_seq_read() for the first time.
 */
void skb_prepare_seq_read(struct sk_buff *skb, unsigned int from,
			  unsigned int to, struct skb_seq_state *st)
{
	st->lower_offset = from;
	st->upper_offset = to;
	st->root_skb = st->cur_skb = skb;
	st->frag_idx = st->stepped_offset = 0;
	st->frag_data = NULL;
}
EXPORT_SYMBOL(skb_prepare_seq_read);

/**
 * skb_seq_read - Sequentially read skb data
 * @consumed: number of bytes consumed by the caller so far
 * @data: destination pointer for data to be returned
 * @st: state variable
 *
 * Reads a block of skb data at @consumed relative to the
 * lower offset specified to skb_prepare_seq_read(). Assigns
 * the head of the data block to @data and returns the length
 * of the block or 0 if the end of the skb data or the upper
 * offset has been reached.
 *
 * The caller is not required to consume all of the data
 * returned, i.e. @consumed is typically set to the number
 * of bytes already consumed and the next call to
 * skb_seq_read() will return the remaining part of the block.
 *
 * Note 1: The size of each block of data returned can be arbitrary,
 *       this limitation is the cost for zerocopy sequential
 *       reads of potentially non linear data.
 *
 * Note 2: Fragment lists within fragments are not implemented
 *       at the moment, state->root_skb could be replaced with
 *       a stack for this purpose.
 */
unsigned int skb_seq_read(unsigned int consumed, const u8 **data,
			  struct skb_seq_state *st)
{
	unsigned int block_limit, abs_offset = consumed + st->lower_offset;
	skb_frag_t *frag;

	if (unlikely(abs_offset >= st->upper_offset)) {
		if (st->frag_data) {
			kunmap_atomic(st->frag_data);
			st->frag_data = NULL;
		}
		return 0;
	}

next_skb:
	block_limit = skb_headlen(st->cur_skb) + st->stepped_offset;

	if (abs_offset < block_limit && !st->frag_data) {
		*data = st->cur_skb->data + (abs_offset - st->stepped_offset);
		return block_limit - abs_offset;
	}

	if (st->frag_idx == 0 && !st->frag_data)
		st->stepped_offset += skb_headlen(st->cur_skb);

	while (st->frag_idx < skb_shinfo(st->cur_skb)->nr_frags) {
		frag = &skb_shinfo(st->cur_skb)->frags[st->frag_idx];
		block_limit = skb_frag_size(frag) + st->stepped_offset;

		if (abs_offset < block_limit) {
			if (!st->frag_data)
				st->frag_data = kmap_atomic(skb_frag_page(frag));

			*data = (u8 *) st->frag_data + frag->page_offset +
				(abs_offset - st->stepped_offset);

			return block_limit - abs_offset;
		}

		if (st->frag_data) {
			kunmap_atomic(st->frag_data);
			st->frag_data = NULL;
		}

		st->frag_idx++;
		st->stepped_offset += skb_frag_size(frag);
	}

	if (st->frag_data) {
		kunmap_atomic(st->frag_data);
		st->frag_data = NULL;
	}

	if (st->root_skb == st->cur_skb && skb_has_frag_list(st->root_skb)) {
		st->cur_skb = skb_shinfo(st->root_skb)->frag_list;
		st->frag_idx = 0;
		goto next_skb;
	} else if (st->cur_skb->next) {
		st->cur_skb = st->cur_skb->next;
		st->frag_idx = 0;
		goto next_skb;
	}

	return 0;
}
EXPORT_SYMBOL(skb_seq_read);

/**
 * skb_abort_seq_read - Abort a sequential read of skb data
 * @st: state variable
 *
 * Must be called if skb_seq_read() was not called until it
 * returned 0.
 */
void skb_abort_seq_read(struct skb_seq_state *st)
{
	if (st->frag_data)
		kunmap_atomic(st->frag_data);
}
EXPORT_SYMBOL(skb_abort_seq_read);

#define TS_SKB_CB(state)	((struct skb_seq_state *) &((state)->cb))

static unsigned int skb_ts_get_next_block(unsigned int offset, const u8 **text,
					  struct ts_config *conf,
					  struct ts_state *state)
{
	return skb_seq_read(offset, text, TS_SKB_CB(state));
}

static void skb_ts_finish(struct ts_config *conf, struct ts_state *state)
{
	skb_abort_seq_read(TS_SKB_CB(state));
}

/**
 * skb_find_text - Find a text pattern in skb data
 * @skb: the buffer to look in
 * @from: search offset
 * @to: search limit
 * @config: textsearch configuration
 *
 * Finds a pattern in the skb data according to the specified
 * textsearch configuration. Use textsearch_next() to retrieve
 * subsequent occurrences of the pattern. Returns the offset
 * to the first occurrence or UINT_MAX if no match was found.
 */
unsigned int skb_find_text(struct sk_buff *skb, unsigned int from,
			   unsigned int to, struct ts_config *config)
{
	struct ts_state state;
	unsigned int ret;

	config->get_next_block = skb_ts_get_next_block;
	config->finish = skb_ts_finish;

	skb_prepare_seq_read(skb, from, to, TS_SKB_CB(&state));

	ret = textsearch_find(config, &state);
	return (ret <= to - from ? ret : UINT_MAX);
}
EXPORT_SYMBOL(skb_find_text);

/**
 * skb_append_datato_frags - append the user data to a skb
 * @sk: sock  structure
 * @skb: skb structure to be appended with user data.
 * @getfrag: call back function to be used for getting the user data
 * @from: pointer to user message iov
 * @length: length of the iov message
 *
 * Description: This procedure append the user data in the fragment part
 * of the skb if any page alloc fails user this procedure returns  -ENOMEM
 */
int skb_append_datato_frags(struct sock *sk, struct sk_buff *skb,
			int (*getfrag)(void *from, char *to, int offset,
					int len, int odd, struct sk_buff *skb),
			void *from, int length)
{
	int frg_cnt = skb_shinfo(skb)->nr_frags;
	int copy;
	int offset = 0;
	int ret;
	struct page_frag *pfrag = &current->task_frag;

	do {
		/* Return error if we don't have space for new frag */
		if (frg_cnt >= MAX_SKB_FRAGS)
			return -EMSGSIZE;

		if (!sk_page_frag_refill(sk, pfrag))
			return -ENOMEM;

		/* copy the user data to page */
		copy = min_t(int, length, pfrag->size - pfrag->offset);

		ret = getfrag(from, page_address(pfrag->page) + pfrag->offset,
			      offset, copy, 0, skb);
		if (ret < 0)
			return -EFAULT;

		/* copy was successful so update the size parameters */
		skb_fill_page_desc(skb, frg_cnt, pfrag->page, pfrag->offset,
				   copy);
		frg_cnt++;
		pfrag->offset += copy;
		get_page(pfrag->page);

		skb->truesize += copy;
		refcount_add(copy, &sk->sk_wmem_alloc);
		skb->len += copy;
		skb->data_len += copy;
		offset += copy;
		length -= copy;

	} while (length > 0);

	return 0;
}
EXPORT_SYMBOL(skb_append_datato_frags);

int skb_append_pagefrags(struct sk_buff *skb, struct page *page,
			 int offset, size_t size)
{
	int i = skb_shinfo(skb)->nr_frags;

	if (skb_can_coalesce(skb, i, page, offset)) {
		skb_frag_size_add(&skb_shinfo(skb)->frags[i - 1], size);
	} else if (i < MAX_SKB_FRAGS) {
		get_page(page);
		skb_fill_page_desc(skb, i, page, offset, size);
	} else {
		return -EMSGSIZE;
	}

	return 0;
}
EXPORT_SYMBOL_GPL(skb_append_pagefrags);

/**
 *	skb_pull_rcsum - pull skb and update receive checksum
 *	@skb: buffer to update
 *	@len: length of data pulled
 *
 *	This function performs an skb_pull on the packet and updates
 *	the CHECKSUM_COMPLETE checksum.  It should be used on
 *	receive path processing instead of skb_pull unless you know
 *	that the checksum difference is zero (e.g., a valid IP header)
 *	or you are setting ip_summed to CHECKSUM_NONE.
 */
void *skb_pull_rcsum(struct sk_buff *skb, unsigned int len)
{
	unsigned char *data = skb->data;

	BUG_ON(len > skb->len);
	__skb_pull(skb, len);
	skb_postpull_rcsum(skb, data, len);
	return skb->data;
}
EXPORT_SYMBOL_GPL(skb_pull_rcsum);

/**
 *	skb_segment - Perform protocol segmentation on skb.
 *	@head_skb: buffer to segment
 *	@features: features for the output path (see dev->features)
 *
 *	This function performs segmentation on the given skb.  It returns
 *	a pointer to the first in a list of new skbs for the segments.
 *	In case of error it returns ERR_PTR(err).
 */
struct sk_buff *skb_segment(struct sk_buff *head_skb,
			    netdev_features_t features)
{
	struct sk_buff *segs = NULL;
	struct sk_buff *tail = NULL;
	struct sk_buff *list_skb = skb_shinfo(head_skb)->frag_list;
	skb_frag_t *frag = skb_shinfo(head_skb)->frags;
	unsigned int mss = skb_shinfo(head_skb)->gso_size;
	unsigned int doffset = head_skb->data - skb_mac_header(head_skb);
	struct sk_buff *frag_skb = head_skb;
	unsigned int offset = doffset;
	unsigned int tnl_hlen = skb_tnl_header_len(head_skb);
	unsigned int partial_segs = 0;
	unsigned int headroom;
	unsigned int len = head_skb->len;
	__be16 proto;
	bool csum, sg;
	int nfrags = skb_shinfo(head_skb)->nr_frags;
	int err = -ENOMEM;
	int i = 0;
	int pos;
	int dummy;

	__skb_push(head_skb, doffset);
	proto = skb_network_protocol(head_skb, &dummy);
	if (unlikely(!proto))
		return ERR_PTR(-EINVAL);

	sg = !!(features & NETIF_F_SG);
	csum = !!can_checksum_protocol(features, proto);

	if (sg && csum && (mss != GSO_BY_FRAGS))  {
		if (!(features & NETIF_F_GSO_PARTIAL)) {
			struct sk_buff *iter;
			unsigned int frag_len;

			if (!list_skb ||
			    !net_gso_ok(features, skb_shinfo(head_skb)->gso_type))
				goto normal;

			/* If we get here then all the required
			 * GSO features except frag_list are supported.
			 * Try to split the SKB to multiple GSO SKBs
			 * with no frag_list.
			 * Currently we can do that only when the buffers don't
			 * have a linear part and all the buffers except
			 * the last are of the same length.
			 */
			frag_len = list_skb->len;
			skb_walk_frags(head_skb, iter) {
				if (frag_len != iter->len && iter->next)
					goto normal;
				if (skb_headlen(iter) && !iter->head_frag)
					goto normal;

				len -= iter->len;
			}

			if (len != frag_len)
				goto normal;
		}

		/* GSO partial only requires that we trim off any excess that
		 * doesn't fit into an MSS sized block, so take care of that
		 * now.
		 */
		partial_segs = len / mss;
		if (partial_segs > 1)
			mss *= partial_segs;
		else
			partial_segs = 0;
	}

normal:
	headroom = skb_headroom(head_skb);
	pos = skb_headlen(head_skb);

	do {
		struct sk_buff *nskb;
		skb_frag_t *nskb_frag;
		int hsize;
		int size;

		if (unlikely(mss == GSO_BY_FRAGS)) {
			len = list_skb->len;
		} else {
			len = head_skb->len - offset;
			if (len > mss)
				len = mss;
		}

		hsize = skb_headlen(head_skb) - offset;
		if (hsize < 0)
			hsize = 0;
		if (hsize > len || !sg)
			hsize = len;

		if (!hsize && i >= nfrags && skb_headlen(list_skb) &&
		    (skb_headlen(list_skb) == len || sg)) {
			BUG_ON(skb_headlen(list_skb) > len);

			i = 0;
			nfrags = skb_shinfo(list_skb)->nr_frags;
			frag = skb_shinfo(list_skb)->frags;
			frag_skb = list_skb;
			pos += skb_headlen(list_skb);

			while (pos < offset + len) {
				BUG_ON(i >= nfrags);

				size = skb_frag_size(frag);
				if (pos + size > offset + len)
					break;

				i++;
				pos += size;
				frag++;
			}

			nskb = skb_clone(list_skb, GFP_ATOMIC);
			list_skb = list_skb->next;

			if (unlikely(!nskb))
				goto err;

			if (unlikely(pskb_trim(nskb, len))) {
				kfree_skb(nskb);
				goto err;
			}

			hsize = skb_end_offset(nskb);
			if (skb_cow_head(nskb, doffset + headroom)) {
				kfree_skb(nskb);
				goto err;
			}

			nskb->truesize += skb_end_offset(nskb) - hsize;
			skb_release_head_state(nskb);
			__skb_push(nskb, doffset);
		} else {
			nskb = __alloc_skb(hsize + doffset + headroom,
					   GFP_ATOMIC, skb_alloc_rx_flag(head_skb),
					   NUMA_NO_NODE);

			if (unlikely(!nskb))
				goto err;

			skb_reserve(nskb, headroom);
			__skb_put(nskb, doffset);
		}

		if (segs)
			tail->next = nskb;
		else
			segs = nskb;
		tail = nskb;

		__copy_skb_header(nskb, head_skb);

		skb_headers_offset_update(nskb, skb_headroom(nskb) - headroom);
		skb_reset_mac_len(nskb);

		skb_copy_from_linear_data_offset(head_skb, -tnl_hlen,
						 nskb->data - tnl_hlen,
						 doffset + tnl_hlen);

		if (nskb->len == len + doffset)
			goto perform_csum_check;

		if (!sg) {
			if (!nskb->remcsum_offload)
				nskb->ip_summed = CHECKSUM_NONE;
			SKB_GSO_CB(nskb)->csum =
				skb_copy_and_csum_bits(head_skb, offset,
						       skb_put(nskb, len),
						       len, 0);
			SKB_GSO_CB(nskb)->csum_start =
				skb_headroom(nskb) + doffset;
			continue;
		}

		nskb_frag = skb_shinfo(nskb)->frags;

		skb_copy_from_linear_data_offset(head_skb, offset,
						 skb_put(nskb, hsize), hsize);

		skb_shinfo(nskb)->tx_flags |= skb_shinfo(head_skb)->tx_flags &
					      SKBTX_SHARED_FRAG;
<<<<<<< HEAD
=======

		if (skb_orphan_frags(frag_skb, GFP_ATOMIC) ||
		    skb_zerocopy_clone(nskb, frag_skb, GFP_ATOMIC))
			goto err;
>>>>>>> 661e50bc

		while (pos < offset + len) {
			if (i >= nfrags) {
				BUG_ON(skb_headlen(list_skb));

				i = 0;
				nfrags = skb_shinfo(list_skb)->nr_frags;
				frag = skb_shinfo(list_skb)->frags;
				frag_skb = list_skb;

				BUG_ON(!nfrags);

				if (skb_orphan_frags(frag_skb, GFP_ATOMIC) ||
				    skb_zerocopy_clone(nskb, frag_skb,
						       GFP_ATOMIC))
					goto err;

				list_skb = list_skb->next;
			}

			if (unlikely(skb_shinfo(nskb)->nr_frags >=
				     MAX_SKB_FRAGS)) {
				net_warn_ratelimited(
					"skb_segment: too many frags: %u %u\n",
					pos, mss);
				goto err;
			}

<<<<<<< HEAD
			if (unlikely(skb_orphan_frags(frag_skb, GFP_ATOMIC)))
				goto err;
			if (skb_zerocopy_clone(nskb, frag_skb, GFP_ATOMIC))
				goto err;

=======
>>>>>>> 661e50bc
			*nskb_frag = *frag;
			__skb_frag_ref(nskb_frag);
			size = skb_frag_size(nskb_frag);

			if (pos < offset) {
				nskb_frag->page_offset += offset - pos;
				skb_frag_size_sub(nskb_frag, offset - pos);
			}

			skb_shinfo(nskb)->nr_frags++;

			if (pos + size <= offset + len) {
				i++;
				frag++;
				pos += size;
			} else {
				skb_frag_size_sub(nskb_frag, pos + size - (offset + len));
				goto skip_fraglist;
			}

			nskb_frag++;
		}

skip_fraglist:
		nskb->data_len = len - hsize;
		nskb->len += nskb->data_len;
		nskb->truesize += nskb->data_len;

perform_csum_check:
		if (!csum) {
			if (skb_has_shared_frag(nskb)) {
				err = __skb_linearize(nskb);
				if (err)
					goto err;
			}
			if (!nskb->remcsum_offload)
				nskb->ip_summed = CHECKSUM_NONE;
			SKB_GSO_CB(nskb)->csum =
				skb_checksum(nskb, doffset,
					     nskb->len - doffset, 0);
			SKB_GSO_CB(nskb)->csum_start =
				skb_headroom(nskb) + doffset;
		}
	} while ((offset += len) < head_skb->len);

	/* Some callers want to get the end of the list.
	 * Put it in segs->prev to avoid walking the list.
	 * (see validate_xmit_skb_list() for example)
	 */
	segs->prev = tail;

	if (partial_segs) {
		struct sk_buff *iter;
		int type = skb_shinfo(head_skb)->gso_type;
		unsigned short gso_size = skb_shinfo(head_skb)->gso_size;

		/* Update type to add partial and then remove dodgy if set */
		type |= (features & NETIF_F_GSO_PARTIAL) / NETIF_F_GSO_PARTIAL * SKB_GSO_PARTIAL;
		type &= ~SKB_GSO_DODGY;

		/* Update GSO info and prepare to start updating headers on
		 * our way back down the stack of protocols.
		 */
		for (iter = segs; iter; iter = iter->next) {
			skb_shinfo(iter)->gso_size = gso_size;
			skb_shinfo(iter)->gso_segs = partial_segs;
			skb_shinfo(iter)->gso_type = type;
			SKB_GSO_CB(iter)->data_offset = skb_headroom(iter) + doffset;
		}

		if (tail->len - doffset <= gso_size)
			skb_shinfo(tail)->gso_size = 0;
		else if (tail != segs)
			skb_shinfo(tail)->gso_segs = DIV_ROUND_UP(tail->len - doffset, gso_size);
	}

	/* Following permits correct backpressure, for protocols
	 * using skb_set_owner_w().
	 * Idea is to tranfert ownership from head_skb to last segment.
	 */
	if (head_skb->destructor == sock_wfree) {
		swap(tail->truesize, head_skb->truesize);
		swap(tail->destructor, head_skb->destructor);
		swap(tail->sk, head_skb->sk);
	}
	return segs;

err:
	kfree_skb_list(segs);
	return ERR_PTR(err);
}
EXPORT_SYMBOL_GPL(skb_segment);

int skb_gro_receive(struct sk_buff **head, struct sk_buff *skb)
{
	struct skb_shared_info *pinfo, *skbinfo = skb_shinfo(skb);
	unsigned int offset = skb_gro_offset(skb);
	unsigned int headlen = skb_headlen(skb);
	unsigned int len = skb_gro_len(skb);
	struct sk_buff *lp, *p = *head;
	unsigned int delta_truesize;

	if (unlikely(p->len + len >= 65536))
		return -E2BIG;

	lp = NAPI_GRO_CB(p)->last;
	pinfo = skb_shinfo(lp);

	if (headlen <= offset) {
		skb_frag_t *frag;
		skb_frag_t *frag2;
		int i = skbinfo->nr_frags;
		int nr_frags = pinfo->nr_frags + i;

		if (nr_frags > MAX_SKB_FRAGS)
			goto merge;

		offset -= headlen;
		pinfo->nr_frags = nr_frags;
		skbinfo->nr_frags = 0;

		frag = pinfo->frags + nr_frags;
		frag2 = skbinfo->frags + i;
		do {
			*--frag = *--frag2;
		} while (--i);

		frag->page_offset += offset;
		skb_frag_size_sub(frag, offset);

		/* all fragments truesize : remove (head size + sk_buff) */
		delta_truesize = skb->truesize -
				 SKB_TRUESIZE(skb_end_offset(skb));

		skb->truesize -= skb->data_len;
		skb->len -= skb->data_len;
		skb->data_len = 0;

		NAPI_GRO_CB(skb)->free = NAPI_GRO_FREE;
		goto done;
	} else if (skb->head_frag) {
		int nr_frags = pinfo->nr_frags;
		skb_frag_t *frag = pinfo->frags + nr_frags;
		struct page *page = virt_to_head_page(skb->head);
		unsigned int first_size = headlen - offset;
		unsigned int first_offset;

		if (nr_frags + 1 + skbinfo->nr_frags > MAX_SKB_FRAGS)
			goto merge;

		first_offset = skb->data -
			       (unsigned char *)page_address(page) +
			       offset;

		pinfo->nr_frags = nr_frags + 1 + skbinfo->nr_frags;

		frag->page.p	  = page;
		frag->page_offset = first_offset;
		skb_frag_size_set(frag, first_size);

		memcpy(frag + 1, skbinfo->frags, sizeof(*frag) * skbinfo->nr_frags);
		/* We dont need to clear skbinfo->nr_frags here */

		delta_truesize = skb->truesize - SKB_DATA_ALIGN(sizeof(struct sk_buff));
		NAPI_GRO_CB(skb)->free = NAPI_GRO_FREE_STOLEN_HEAD;
		goto done;
	}

merge:
	delta_truesize = skb->truesize;
	if (offset > headlen) {
		unsigned int eat = offset - headlen;

		skbinfo->frags[0].page_offset += eat;
		skb_frag_size_sub(&skbinfo->frags[0], eat);
		skb->data_len -= eat;
		skb->len -= eat;
		offset = headlen;
	}

	__skb_pull(skb, offset);

	if (NAPI_GRO_CB(p)->last == p)
		skb_shinfo(p)->frag_list = skb;
	else
		NAPI_GRO_CB(p)->last->next = skb;
	NAPI_GRO_CB(p)->last = skb;
	__skb_header_release(skb);
	lp = p;

done:
	NAPI_GRO_CB(p)->count++;
	p->data_len += len;
	p->truesize += delta_truesize;
	p->len += len;
	if (lp != p) {
		lp->data_len += len;
		lp->truesize += delta_truesize;
		lp->len += len;
	}
	NAPI_GRO_CB(skb)->same_flow = 1;
	return 0;
}
EXPORT_SYMBOL_GPL(skb_gro_receive);

void __init skb_init(void)
{
	skbuff_head_cache = kmem_cache_create_usercopy("skbuff_head_cache",
					      sizeof(struct sk_buff),
					      0,
					      SLAB_HWCACHE_ALIGN|SLAB_PANIC,
					      offsetof(struct sk_buff, cb),
					      sizeof_field(struct sk_buff, cb),
					      NULL);
	skbuff_fclone_cache = kmem_cache_create("skbuff_fclone_cache",
						sizeof(struct sk_buff_fclones),
						0,
						SLAB_HWCACHE_ALIGN|SLAB_PANIC,
						NULL);
}

static int
__skb_to_sgvec(struct sk_buff *skb, struct scatterlist *sg, int offset, int len,
	       unsigned int recursion_level)
{
	int start = skb_headlen(skb);
	int i, copy = start - offset;
	struct sk_buff *frag_iter;
	int elt = 0;

	if (unlikely(recursion_level >= 24))
		return -EMSGSIZE;

	if (copy > 0) {
		if (copy > len)
			copy = len;
		sg_set_buf(sg, skb->data + offset, copy);
		elt++;
		if ((len -= copy) == 0)
			return elt;
		offset += copy;
	}

	for (i = 0; i < skb_shinfo(skb)->nr_frags; i++) {
		int end;

		WARN_ON(start > offset + len);

		end = start + skb_frag_size(&skb_shinfo(skb)->frags[i]);
		if ((copy = end - offset) > 0) {
			skb_frag_t *frag = &skb_shinfo(skb)->frags[i];
			if (unlikely(elt && sg_is_last(&sg[elt - 1])))
				return -EMSGSIZE;

			if (copy > len)
				copy = len;
			sg_set_page(&sg[elt], skb_frag_page(frag), copy,
					frag->page_offset+offset-start);
			elt++;
			if (!(len -= copy))
				return elt;
			offset += copy;
		}
		start = end;
	}

	skb_walk_frags(skb, frag_iter) {
		int end, ret;

		WARN_ON(start > offset + len);

		end = start + frag_iter->len;
		if ((copy = end - offset) > 0) {
			if (unlikely(elt && sg_is_last(&sg[elt - 1])))
				return -EMSGSIZE;

			if (copy > len)
				copy = len;
			ret = __skb_to_sgvec(frag_iter, sg+elt, offset - start,
					      copy, recursion_level + 1);
			if (unlikely(ret < 0))
				return ret;
			elt += ret;
			if ((len -= copy) == 0)
				return elt;
			offset += copy;
		}
		start = end;
	}
	BUG_ON(len);
	return elt;
}

/**
 *	skb_to_sgvec - Fill a scatter-gather list from a socket buffer
 *	@skb: Socket buffer containing the buffers to be mapped
 *	@sg: The scatter-gather list to map into
 *	@offset: The offset into the buffer's contents to start mapping
 *	@len: Length of buffer space to be mapped
 *
 *	Fill the specified scatter-gather list with mappings/pointers into a
 *	region of the buffer space attached to a socket buffer. Returns either
 *	the number of scatterlist items used, or -EMSGSIZE if the contents
 *	could not fit.
 */
int skb_to_sgvec(struct sk_buff *skb, struct scatterlist *sg, int offset, int len)
{
	int nsg = __skb_to_sgvec(skb, sg, offset, len, 0);

	if (nsg <= 0)
		return nsg;

	sg_mark_end(&sg[nsg - 1]);

	return nsg;
}
EXPORT_SYMBOL_GPL(skb_to_sgvec);

/* As compared with skb_to_sgvec, skb_to_sgvec_nomark only map skb to given
 * sglist without mark the sg which contain last skb data as the end.
 * So the caller can mannipulate sg list as will when padding new data after
 * the first call without calling sg_unmark_end to expend sg list.
 *
 * Scenario to use skb_to_sgvec_nomark:
 * 1. sg_init_table
 * 2. skb_to_sgvec_nomark(payload1)
 * 3. skb_to_sgvec_nomark(payload2)
 *
 * This is equivalent to:
 * 1. sg_init_table
 * 2. skb_to_sgvec(payload1)
 * 3. sg_unmark_end
 * 4. skb_to_sgvec(payload2)
 *
 * When mapping mutilple payload conditionally, skb_to_sgvec_nomark
 * is more preferable.
 */
int skb_to_sgvec_nomark(struct sk_buff *skb, struct scatterlist *sg,
			int offset, int len)
{
	return __skb_to_sgvec(skb, sg, offset, len, 0);
}
EXPORT_SYMBOL_GPL(skb_to_sgvec_nomark);



/**
 *	skb_cow_data - Check that a socket buffer's data buffers are writable
 *	@skb: The socket buffer to check.
 *	@tailbits: Amount of trailing space to be added
 *	@trailer: Returned pointer to the skb where the @tailbits space begins
 *
 *	Make sure that the data buffers attached to a socket buffer are
 *	writable. If they are not, private copies are made of the data buffers
 *	and the socket buffer is set to use these instead.
 *
 *	If @tailbits is given, make sure that there is space to write @tailbits
 *	bytes of data beyond current end of socket buffer.  @trailer will be
 *	set to point to the skb in which this space begins.
 *
 *	The number of scatterlist elements required to completely map the
 *	COW'd and extended socket buffer will be returned.
 */
int skb_cow_data(struct sk_buff *skb, int tailbits, struct sk_buff **trailer)
{
	int copyflag;
	int elt;
	struct sk_buff *skb1, **skb_p;

	/* If skb is cloned or its head is paged, reallocate
	 * head pulling out all the pages (pages are considered not writable
	 * at the moment even if they are anonymous).
	 */
	if ((skb_cloned(skb) || skb_shinfo(skb)->nr_frags) &&
	    __pskb_pull_tail(skb, skb_pagelen(skb)-skb_headlen(skb)) == NULL)
		return -ENOMEM;

	/* Easy case. Most of packets will go this way. */
	if (!skb_has_frag_list(skb)) {
		/* A little of trouble, not enough of space for trailer.
		 * This should not happen, when stack is tuned to generate
		 * good frames. OK, on miss we reallocate and reserve even more
		 * space, 128 bytes is fair. */

		if (skb_tailroom(skb) < tailbits &&
		    pskb_expand_head(skb, 0, tailbits-skb_tailroom(skb)+128, GFP_ATOMIC))
			return -ENOMEM;

		/* Voila! */
		*trailer = skb;
		return 1;
	}

	/* Misery. We are in troubles, going to mincer fragments... */

	elt = 1;
	skb_p = &skb_shinfo(skb)->frag_list;
	copyflag = 0;

	while ((skb1 = *skb_p) != NULL) {
		int ntail = 0;

		/* The fragment is partially pulled by someone,
		 * this can happen on input. Copy it and everything
		 * after it. */

		if (skb_shared(skb1))
			copyflag = 1;

		/* If the skb is the last, worry about trailer. */

		if (skb1->next == NULL && tailbits) {
			if (skb_shinfo(skb1)->nr_frags ||
			    skb_has_frag_list(skb1) ||
			    skb_tailroom(skb1) < tailbits)
				ntail = tailbits + 128;
		}

		if (copyflag ||
		    skb_cloned(skb1) ||
		    ntail ||
		    skb_shinfo(skb1)->nr_frags ||
		    skb_has_frag_list(skb1)) {
			struct sk_buff *skb2;

			/* Fuck, we are miserable poor guys... */
			if (ntail == 0)
				skb2 = skb_copy(skb1, GFP_ATOMIC);
			else
				skb2 = skb_copy_expand(skb1,
						       skb_headroom(skb1),
						       ntail,
						       GFP_ATOMIC);
			if (unlikely(skb2 == NULL))
				return -ENOMEM;

			if (skb1->sk)
				skb_set_owner_w(skb2, skb1->sk);

			/* Looking around. Are we still alive?
			 * OK, link new skb, drop old one */

			skb2->next = skb1->next;
			*skb_p = skb2;
			kfree_skb(skb1);
			skb1 = skb2;
		}
		elt++;
		*trailer = skb1;
		skb_p = &skb1->next;
	}

	return elt;
}
EXPORT_SYMBOL_GPL(skb_cow_data);

static void sock_rmem_free(struct sk_buff *skb)
{
	struct sock *sk = skb->sk;

	atomic_sub(skb->truesize, &sk->sk_rmem_alloc);
}

static void skb_set_err_queue(struct sk_buff *skb)
{
	/* pkt_type of skbs received on local sockets is never PACKET_OUTGOING.
	 * So, it is safe to (mis)use it to mark skbs on the error queue.
	 */
	skb->pkt_type = PACKET_OUTGOING;
	BUILD_BUG_ON(PACKET_OUTGOING == 0);
}

/*
 * Note: We dont mem charge error packets (no sk_forward_alloc changes)
 */
int sock_queue_err_skb(struct sock *sk, struct sk_buff *skb)
{
	if (atomic_read(&sk->sk_rmem_alloc) + skb->truesize >=
	    (unsigned int)sk->sk_rcvbuf)
		return -ENOMEM;

	skb_orphan(skb);
	skb->sk = sk;
	skb->destructor = sock_rmem_free;
	atomic_add(skb->truesize, &sk->sk_rmem_alloc);
	skb_set_err_queue(skb);

	/* before exiting rcu section, make sure dst is refcounted */
	skb_dst_force(skb);

	skb_queue_tail(&sk->sk_error_queue, skb);
	if (!sock_flag(sk, SOCK_DEAD))
		sk->sk_data_ready(sk);
	return 0;
}
EXPORT_SYMBOL(sock_queue_err_skb);

static bool is_icmp_err_skb(const struct sk_buff *skb)
{
	return skb && (SKB_EXT_ERR(skb)->ee.ee_origin == SO_EE_ORIGIN_ICMP ||
		       SKB_EXT_ERR(skb)->ee.ee_origin == SO_EE_ORIGIN_ICMP6);
}

struct sk_buff *sock_dequeue_err_skb(struct sock *sk)
{
	struct sk_buff_head *q = &sk->sk_error_queue;
	struct sk_buff *skb, *skb_next = NULL;
	bool icmp_next = false;
	unsigned long flags;

	spin_lock_irqsave(&q->lock, flags);
	skb = __skb_dequeue(q);
	if (skb && (skb_next = skb_peek(q))) {
		icmp_next = is_icmp_err_skb(skb_next);
		if (icmp_next)
			sk->sk_err = SKB_EXT_ERR(skb_next)->ee.ee_origin;
	}
	spin_unlock_irqrestore(&q->lock, flags);

	if (is_icmp_err_skb(skb) && !icmp_next)
		sk->sk_err = 0;

	if (skb_next)
		sk->sk_error_report(sk);

	return skb;
}
EXPORT_SYMBOL(sock_dequeue_err_skb);

/**
 * skb_clone_sk - create clone of skb, and take reference to socket
 * @skb: the skb to clone
 *
 * This function creates a clone of a buffer that holds a reference on
 * sk_refcnt.  Buffers created via this function are meant to be
 * returned using sock_queue_err_skb, or free via kfree_skb.
 *
 * When passing buffers allocated with this function to sock_queue_err_skb
 * it is necessary to wrap the call with sock_hold/sock_put in order to
 * prevent the socket from being released prior to being enqueued on
 * the sk_error_queue.
 */
struct sk_buff *skb_clone_sk(struct sk_buff *skb)
{
	struct sock *sk = skb->sk;
	struct sk_buff *clone;

	if (!sk || !refcount_inc_not_zero(&sk->sk_refcnt))
		return NULL;

	clone = skb_clone(skb, GFP_ATOMIC);
	if (!clone) {
		sock_put(sk);
		return NULL;
	}

	clone->sk = sk;
	clone->destructor = sock_efree;

	return clone;
}
EXPORT_SYMBOL(skb_clone_sk);

static void __skb_complete_tx_timestamp(struct sk_buff *skb,
					struct sock *sk,
					int tstype,
					bool opt_stats)
{
	struct sock_exterr_skb *serr;
	int err;

	BUILD_BUG_ON(sizeof(struct sock_exterr_skb) > sizeof(skb->cb));

	serr = SKB_EXT_ERR(skb);
	memset(serr, 0, sizeof(*serr));
	serr->ee.ee_errno = ENOMSG;
	serr->ee.ee_origin = SO_EE_ORIGIN_TIMESTAMPING;
	serr->ee.ee_info = tstype;
	serr->opt_stats = opt_stats;
	serr->header.h4.iif = skb->dev ? skb->dev->ifindex : 0;
	if (sk->sk_tsflags & SOF_TIMESTAMPING_OPT_ID) {
		serr->ee.ee_data = skb_shinfo(skb)->tskey;
		if (sk->sk_protocol == IPPROTO_TCP &&
		    sk->sk_type == SOCK_STREAM)
			serr->ee.ee_data -= sk->sk_tskey;
	}

	err = sock_queue_err_skb(sk, skb);

	if (err)
		kfree_skb(skb);
}

static bool skb_may_tx_timestamp(struct sock *sk, bool tsonly)
{
	bool ret;

	if (likely(sysctl_tstamp_allow_data || tsonly))
		return true;

	read_lock_bh(&sk->sk_callback_lock);
	ret = sk->sk_socket && sk->sk_socket->file &&
	      file_ns_capable(sk->sk_socket->file, &init_user_ns, CAP_NET_RAW);
	read_unlock_bh(&sk->sk_callback_lock);
	return ret;
}

void skb_complete_tx_timestamp(struct sk_buff *skb,
			       struct skb_shared_hwtstamps *hwtstamps)
{
	struct sock *sk = skb->sk;

	if (!skb_may_tx_timestamp(sk, false))
		goto err;

	/* Take a reference to prevent skb_orphan() from freeing the socket,
	 * but only if the socket refcount is not zero.
	 */
	if (likely(refcount_inc_not_zero(&sk->sk_refcnt))) {
		*skb_hwtstamps(skb) = *hwtstamps;
		__skb_complete_tx_timestamp(skb, sk, SCM_TSTAMP_SND, false);
		sock_put(sk);
		return;
	}

err:
	kfree_skb(skb);
}
EXPORT_SYMBOL_GPL(skb_complete_tx_timestamp);

void __skb_tstamp_tx(struct sk_buff *orig_skb,
		     struct skb_shared_hwtstamps *hwtstamps,
		     struct sock *sk, int tstype)
{
	struct sk_buff *skb;
	bool tsonly, opt_stats = false;

	if (!sk)
		return;

	if (!hwtstamps && !(sk->sk_tsflags & SOF_TIMESTAMPING_OPT_TX_SWHW) &&
	    skb_shinfo(orig_skb)->tx_flags & SKBTX_IN_PROGRESS)
		return;

	tsonly = sk->sk_tsflags & SOF_TIMESTAMPING_OPT_TSONLY;
	if (!skb_may_tx_timestamp(sk, tsonly))
		return;

	if (tsonly) {
#ifdef CONFIG_INET
		if ((sk->sk_tsflags & SOF_TIMESTAMPING_OPT_STATS) &&
		    sk->sk_protocol == IPPROTO_TCP &&
		    sk->sk_type == SOCK_STREAM) {
			skb = tcp_get_timestamping_opt_stats(sk);
			opt_stats = true;
		} else
#endif
			skb = alloc_skb(0, GFP_ATOMIC);
	} else {
		skb = skb_clone(orig_skb, GFP_ATOMIC);
	}
	if (!skb)
		return;

	if (tsonly) {
		skb_shinfo(skb)->tx_flags |= skb_shinfo(orig_skb)->tx_flags &
					     SKBTX_ANY_TSTAMP;
		skb_shinfo(skb)->tskey = skb_shinfo(orig_skb)->tskey;
	}

	if (hwtstamps)
		*skb_hwtstamps(skb) = *hwtstamps;
	else
		skb->tstamp = ktime_get_real();

	__skb_complete_tx_timestamp(skb, sk, tstype, opt_stats);
}
EXPORT_SYMBOL_GPL(__skb_tstamp_tx);

void skb_tstamp_tx(struct sk_buff *orig_skb,
		   struct skb_shared_hwtstamps *hwtstamps)
{
	return __skb_tstamp_tx(orig_skb, hwtstamps, orig_skb->sk,
			       SCM_TSTAMP_SND);
}
EXPORT_SYMBOL_GPL(skb_tstamp_tx);

void skb_complete_wifi_ack(struct sk_buff *skb, bool acked)
{
	struct sock *sk = skb->sk;
	struct sock_exterr_skb *serr;
	int err = 1;

	skb->wifi_acked_valid = 1;
	skb->wifi_acked = acked;

	serr = SKB_EXT_ERR(skb);
	memset(serr, 0, sizeof(*serr));
	serr->ee.ee_errno = ENOMSG;
	serr->ee.ee_origin = SO_EE_ORIGIN_TXSTATUS;

	/* Take a reference to prevent skb_orphan() from freeing the socket,
	 * but only if the socket refcount is not zero.
	 */
	if (likely(refcount_inc_not_zero(&sk->sk_refcnt))) {
		err = sock_queue_err_skb(sk, skb);
		sock_put(sk);
	}
	if (err)
		kfree_skb(skb);
}
EXPORT_SYMBOL_GPL(skb_complete_wifi_ack);

/**
 * skb_partial_csum_set - set up and verify partial csum values for packet
 * @skb: the skb to set
 * @start: the number of bytes after skb->data to start checksumming.
 * @off: the offset from start to place the checksum.
 *
 * For untrusted partially-checksummed packets, we need to make sure the values
 * for skb->csum_start and skb->csum_offset are valid so we don't oops.
 *
 * This function checks and sets those values and skb->ip_summed: if this
 * returns false you should drop the packet.
 */
bool skb_partial_csum_set(struct sk_buff *skb, u16 start, u16 off)
{
	if (unlikely(start > skb_headlen(skb)) ||
	    unlikely((int)start + off > skb_headlen(skb) - 2)) {
		net_warn_ratelimited("bad partial csum: csum=%u/%u len=%u\n",
				     start, off, skb_headlen(skb));
		return false;
	}
	skb->ip_summed = CHECKSUM_PARTIAL;
	skb->csum_start = skb_headroom(skb) + start;
	skb->csum_offset = off;
	skb_set_transport_header(skb, start);
	return true;
}
EXPORT_SYMBOL_GPL(skb_partial_csum_set);

static int skb_maybe_pull_tail(struct sk_buff *skb, unsigned int len,
			       unsigned int max)
{
	if (skb_headlen(skb) >= len)
		return 0;

	/* If we need to pullup then pullup to the max, so we
	 * won't need to do it again.
	 */
	if (max > skb->len)
		max = skb->len;

	if (__pskb_pull_tail(skb, max - skb_headlen(skb)) == NULL)
		return -ENOMEM;

	if (skb_headlen(skb) < len)
		return -EPROTO;

	return 0;
}

#define MAX_TCP_HDR_LEN (15 * 4)

static __sum16 *skb_checksum_setup_ip(struct sk_buff *skb,
				      typeof(IPPROTO_IP) proto,
				      unsigned int off)
{
	switch (proto) {
		int err;

	case IPPROTO_TCP:
		err = skb_maybe_pull_tail(skb, off + sizeof(struct tcphdr),
					  off + MAX_TCP_HDR_LEN);
		if (!err && !skb_partial_csum_set(skb, off,
						  offsetof(struct tcphdr,
							   check)))
			err = -EPROTO;
		return err ? ERR_PTR(err) : &tcp_hdr(skb)->check;

	case IPPROTO_UDP:
		err = skb_maybe_pull_tail(skb, off + sizeof(struct udphdr),
					  off + sizeof(struct udphdr));
		if (!err && !skb_partial_csum_set(skb, off,
						  offsetof(struct udphdr,
							   check)))
			err = -EPROTO;
		return err ? ERR_PTR(err) : &udp_hdr(skb)->check;
	}

	return ERR_PTR(-EPROTO);
}

/* This value should be large enough to cover a tagged ethernet header plus
 * maximally sized IP and TCP or UDP headers.
 */
#define MAX_IP_HDR_LEN 128

static int skb_checksum_setup_ipv4(struct sk_buff *skb, bool recalculate)
{
	unsigned int off;
	bool fragment;
	__sum16 *csum;
	int err;

	fragment = false;

	err = skb_maybe_pull_tail(skb,
				  sizeof(struct iphdr),
				  MAX_IP_HDR_LEN);
	if (err < 0)
		goto out;

	if (ip_hdr(skb)->frag_off & htons(IP_OFFSET | IP_MF))
		fragment = true;

	off = ip_hdrlen(skb);

	err = -EPROTO;

	if (fragment)
		goto out;

	csum = skb_checksum_setup_ip(skb, ip_hdr(skb)->protocol, off);
	if (IS_ERR(csum))
		return PTR_ERR(csum);

	if (recalculate)
		*csum = ~csum_tcpudp_magic(ip_hdr(skb)->saddr,
					   ip_hdr(skb)->daddr,
					   skb->len - off,
					   ip_hdr(skb)->protocol, 0);
	err = 0;

out:
	return err;
}

/* This value should be large enough to cover a tagged ethernet header plus
 * an IPv6 header, all options, and a maximal TCP or UDP header.
 */
#define MAX_IPV6_HDR_LEN 256

#define OPT_HDR(type, skb, off) \
	(type *)(skb_network_header(skb) + (off))

static int skb_checksum_setup_ipv6(struct sk_buff *skb, bool recalculate)
{
	int err;
	u8 nexthdr;
	unsigned int off;
	unsigned int len;
	bool fragment;
	bool done;
	__sum16 *csum;

	fragment = false;
	done = false;

	off = sizeof(struct ipv6hdr);

	err = skb_maybe_pull_tail(skb, off, MAX_IPV6_HDR_LEN);
	if (err < 0)
		goto out;

	nexthdr = ipv6_hdr(skb)->nexthdr;

	len = sizeof(struct ipv6hdr) + ntohs(ipv6_hdr(skb)->payload_len);
	while (off <= len && !done) {
		switch (nexthdr) {
		case IPPROTO_DSTOPTS:
		case IPPROTO_HOPOPTS:
		case IPPROTO_ROUTING: {
			struct ipv6_opt_hdr *hp;

			err = skb_maybe_pull_tail(skb,
						  off +
						  sizeof(struct ipv6_opt_hdr),
						  MAX_IPV6_HDR_LEN);
			if (err < 0)
				goto out;

			hp = OPT_HDR(struct ipv6_opt_hdr, skb, off);
			nexthdr = hp->nexthdr;
			off += ipv6_optlen(hp);
			break;
		}
		case IPPROTO_AH: {
			struct ip_auth_hdr *hp;

			err = skb_maybe_pull_tail(skb,
						  off +
						  sizeof(struct ip_auth_hdr),
						  MAX_IPV6_HDR_LEN);
			if (err < 0)
				goto out;

			hp = OPT_HDR(struct ip_auth_hdr, skb, off);
			nexthdr = hp->nexthdr;
			off += ipv6_authlen(hp);
			break;
		}
		case IPPROTO_FRAGMENT: {
			struct frag_hdr *hp;

			err = skb_maybe_pull_tail(skb,
						  off +
						  sizeof(struct frag_hdr),
						  MAX_IPV6_HDR_LEN);
			if (err < 0)
				goto out;

			hp = OPT_HDR(struct frag_hdr, skb, off);

			if (hp->frag_off & htons(IP6_OFFSET | IP6_MF))
				fragment = true;

			nexthdr = hp->nexthdr;
			off += sizeof(struct frag_hdr);
			break;
		}
		default:
			done = true;
			break;
		}
	}

	err = -EPROTO;

	if (!done || fragment)
		goto out;

	csum = skb_checksum_setup_ip(skb, nexthdr, off);
	if (IS_ERR(csum))
		return PTR_ERR(csum);

	if (recalculate)
		*csum = ~csum_ipv6_magic(&ipv6_hdr(skb)->saddr,
					 &ipv6_hdr(skb)->daddr,
					 skb->len - off, nexthdr, 0);
	err = 0;

out:
	return err;
}

/**
 * skb_checksum_setup - set up partial checksum offset
 * @skb: the skb to set up
 * @recalculate: if true the pseudo-header checksum will be recalculated
 */
int skb_checksum_setup(struct sk_buff *skb, bool recalculate)
{
	int err;

	switch (skb->protocol) {
	case htons(ETH_P_IP):
		err = skb_checksum_setup_ipv4(skb, recalculate);
		break;

	case htons(ETH_P_IPV6):
		err = skb_checksum_setup_ipv6(skb, recalculate);
		break;

	default:
		err = -EPROTO;
		break;
	}

	return err;
}
EXPORT_SYMBOL(skb_checksum_setup);

/**
 * skb_checksum_maybe_trim - maybe trims the given skb
 * @skb: the skb to check
 * @transport_len: the data length beyond the network header
 *
 * Checks whether the given skb has data beyond the given transport length.
 * If so, returns a cloned skb trimmed to this transport length.
 * Otherwise returns the provided skb. Returns NULL in error cases
 * (e.g. transport_len exceeds skb length or out-of-memory).
 *
 * Caller needs to set the skb transport header and free any returned skb if it
 * differs from the provided skb.
 */
static struct sk_buff *skb_checksum_maybe_trim(struct sk_buff *skb,
					       unsigned int transport_len)
{
	struct sk_buff *skb_chk;
	unsigned int len = skb_transport_offset(skb) + transport_len;
	int ret;

	if (skb->len < len)
		return NULL;
	else if (skb->len == len)
		return skb;

	skb_chk = skb_clone(skb, GFP_ATOMIC);
	if (!skb_chk)
		return NULL;

	ret = pskb_trim_rcsum(skb_chk, len);
	if (ret) {
		kfree_skb(skb_chk);
		return NULL;
	}

	return skb_chk;
}

/**
 * skb_checksum_trimmed - validate checksum of an skb
 * @skb: the skb to check
 * @transport_len: the data length beyond the network header
 * @skb_chkf: checksum function to use
 *
 * Applies the given checksum function skb_chkf to the provided skb.
 * Returns a checked and maybe trimmed skb. Returns NULL on error.
 *
 * If the skb has data beyond the given transport length, then a
 * trimmed & cloned skb is checked and returned.
 *
 * Caller needs to set the skb transport header and free any returned skb if it
 * differs from the provided skb.
 */
struct sk_buff *skb_checksum_trimmed(struct sk_buff *skb,
				     unsigned int transport_len,
				     __sum16(*skb_chkf)(struct sk_buff *skb))
{
	struct sk_buff *skb_chk;
	unsigned int offset = skb_transport_offset(skb);
	__sum16 ret;

	skb_chk = skb_checksum_maybe_trim(skb, transport_len);
	if (!skb_chk)
		goto err;

	if (!pskb_may_pull(skb_chk, offset))
		goto err;

	skb_pull_rcsum(skb_chk, offset);
	ret = skb_chkf(skb_chk);
	skb_push_rcsum(skb_chk, offset);

	if (ret)
		goto err;

	return skb_chk;

err:
	if (skb_chk && skb_chk != skb)
		kfree_skb(skb_chk);

	return NULL;

}
EXPORT_SYMBOL(skb_checksum_trimmed);

void __skb_warn_lro_forwarding(const struct sk_buff *skb)
{
	net_warn_ratelimited("%s: received packets cannot be forwarded while LRO is enabled\n",
			     skb->dev->name);
}
EXPORT_SYMBOL(__skb_warn_lro_forwarding);

void kfree_skb_partial(struct sk_buff *skb, bool head_stolen)
{
	if (head_stolen) {
		skb_release_head_state(skb);
		kmem_cache_free(skbuff_head_cache, skb);
	} else {
		__kfree_skb(skb);
	}
}
EXPORT_SYMBOL(kfree_skb_partial);

/**
 * skb_try_coalesce - try to merge skb to prior one
 * @to: prior buffer
 * @from: buffer to add
 * @fragstolen: pointer to boolean
 * @delta_truesize: how much more was allocated than was requested
 */
bool skb_try_coalesce(struct sk_buff *to, struct sk_buff *from,
		      bool *fragstolen, int *delta_truesize)
{
	struct skb_shared_info *to_shinfo, *from_shinfo;
	int i, delta, len = from->len;

	*fragstolen = false;

	if (skb_cloned(to))
		return false;

	if (len <= skb_tailroom(to)) {
		if (len)
			BUG_ON(skb_copy_bits(from, 0, skb_put(to, len), len));
		*delta_truesize = 0;
		return true;
	}

	to_shinfo = skb_shinfo(to);
	from_shinfo = skb_shinfo(from);
	if (to_shinfo->frag_list || from_shinfo->frag_list)
		return false;
	if (skb_zcopy(to) || skb_zcopy(from))
		return false;

	if (skb_headlen(from) != 0) {
		struct page *page;
		unsigned int offset;

		if (to_shinfo->nr_frags +
		    from_shinfo->nr_frags >= MAX_SKB_FRAGS)
			return false;

		if (skb_head_is_locked(from))
			return false;

		delta = from->truesize - SKB_DATA_ALIGN(sizeof(struct sk_buff));

		page = virt_to_head_page(from->head);
		offset = from->data - (unsigned char *)page_address(page);

		skb_fill_page_desc(to, to_shinfo->nr_frags,
				   page, offset, skb_headlen(from));
		*fragstolen = true;
	} else {
		if (to_shinfo->nr_frags +
		    from_shinfo->nr_frags > MAX_SKB_FRAGS)
			return false;

		delta = from->truesize - SKB_TRUESIZE(skb_end_offset(from));
	}

	WARN_ON_ONCE(delta < len);

	memcpy(to_shinfo->frags + to_shinfo->nr_frags,
	       from_shinfo->frags,
	       from_shinfo->nr_frags * sizeof(skb_frag_t));
	to_shinfo->nr_frags += from_shinfo->nr_frags;

	if (!skb_cloned(from))
		from_shinfo->nr_frags = 0;

	/* if the skb is not cloned this does nothing
	 * since we set nr_frags to 0.
	 */
	for (i = 0; i < from_shinfo->nr_frags; i++)
		__skb_frag_ref(&from_shinfo->frags[i]);

	to->truesize += delta;
	to->len += len;
	to->data_len += len;

	*delta_truesize = delta;
	return true;
}
EXPORT_SYMBOL(skb_try_coalesce);

/**
 * skb_scrub_packet - scrub an skb
 *
 * @skb: buffer to clean
 * @xnet: packet is crossing netns
 *
 * skb_scrub_packet can be used after encapsulating or decapsulting a packet
 * into/from a tunnel. Some information have to be cleared during these
 * operations.
 * skb_scrub_packet can also be used to clean a skb before injecting it in
 * another namespace (@xnet == true). We have to clear all information in the
 * skb that could impact namespace isolation.
 */
void skb_scrub_packet(struct sk_buff *skb, bool xnet)
{
	skb->tstamp = 0;
	skb->pkt_type = PACKET_HOST;
	skb->skb_iif = 0;
	skb->ignore_df = 0;
	skb_dst_drop(skb);
	secpath_reset(skb);
	nf_reset(skb);
	nf_reset_trace(skb);

	if (!xnet)
		return;

	ipvs_reset(skb);
	skb_orphan(skb);
	skb->mark = 0;
}
EXPORT_SYMBOL_GPL(skb_scrub_packet);

/**
 * skb_gso_transport_seglen - Return length of individual segments of a gso packet
 *
 * @skb: GSO skb
 *
 * skb_gso_transport_seglen is used to determine the real size of the
 * individual segments, including Layer4 headers (TCP/UDP).
 *
 * The MAC/L2 or network (IP, IPv6) headers are not accounted for.
 */
unsigned int skb_gso_transport_seglen(const struct sk_buff *skb)
{
	const struct skb_shared_info *shinfo = skb_shinfo(skb);
	unsigned int thlen = 0;

	if (skb->encapsulation) {
		thlen = skb_inner_transport_header(skb) -
			skb_transport_header(skb);

		if (likely(shinfo->gso_type & (SKB_GSO_TCPV4 | SKB_GSO_TCPV6)))
			thlen += inner_tcp_hdrlen(skb);
	} else if (likely(shinfo->gso_type & (SKB_GSO_TCPV4 | SKB_GSO_TCPV6))) {
		thlen = tcp_hdrlen(skb);
	} else if (unlikely(shinfo->gso_type & SKB_GSO_SCTP)) {
		thlen = sizeof(struct sctphdr);
	}
	/* UFO sets gso_size to the size of the fragmentation
	 * payload, i.e. the size of the L4 (UDP) header is already
	 * accounted for.
	 */
	return thlen + shinfo->gso_size;
}
EXPORT_SYMBOL_GPL(skb_gso_transport_seglen);

/**
 * skb_gso_size_check - check the skb size, considering GSO_BY_FRAGS
 *
 * There are a couple of instances where we have a GSO skb, and we
 * want to determine what size it would be after it is segmented.
 *
 * We might want to check:
 * -    L3+L4+payload size (e.g. IP forwarding)
 * - L2+L3+L4+payload size (e.g. sanity check before passing to driver)
 *
 * This is a helper to do that correctly considering GSO_BY_FRAGS.
 *
 * @seg_len: The segmented length (from skb_gso_*_seglen). In the
 *           GSO_BY_FRAGS case this will be [header sizes + GSO_BY_FRAGS].
 *
 * @max_len: The maximum permissible length.
 *
 * Returns true if the segmented length <= max length.
 */
static inline bool skb_gso_size_check(const struct sk_buff *skb,
				      unsigned int seg_len,
				      unsigned int max_len) {
	const struct skb_shared_info *shinfo = skb_shinfo(skb);
	const struct sk_buff *iter;

	if (shinfo->gso_size != GSO_BY_FRAGS)
		return seg_len <= max_len;

	/* Undo this so we can re-use header sizes */
	seg_len -= GSO_BY_FRAGS;

	skb_walk_frags(skb, iter) {
		if (seg_len + skb_headlen(iter) > max_len)
			return false;
	}

	return true;
}

/**
 * skb_gso_validate_mtu - Return in case such skb fits a given MTU
 *
 * @skb: GSO skb
 * @mtu: MTU to validate against
 *
 * skb_gso_validate_mtu validates if a given skb will fit a wanted MTU
 * once split.
 */
bool skb_gso_validate_mtu(const struct sk_buff *skb, unsigned int mtu)
{
	return skb_gso_size_check(skb, skb_gso_network_seglen(skb), mtu);
}
EXPORT_SYMBOL_GPL(skb_gso_validate_mtu);

/**
 * skb_gso_validate_mac_len - Will a split GSO skb fit in a given length?
 *
 * @skb: GSO skb
 * @len: length to validate against
 *
 * skb_gso_validate_mac_len validates if a given skb will fit a wanted
 * length once split, including L2, L3 and L4 headers and the payload.
 */
bool skb_gso_validate_mac_len(const struct sk_buff *skb, unsigned int len)
{
	return skb_gso_size_check(skb, skb_gso_mac_seglen(skb), len);
}
EXPORT_SYMBOL_GPL(skb_gso_validate_mac_len);

static struct sk_buff *skb_reorder_vlan_header(struct sk_buff *skb)
{
	if (skb_cow(skb, skb_headroom(skb)) < 0) {
		kfree_skb(skb);
		return NULL;
	}

	memmove(skb->data - ETH_HLEN, skb->data - skb->mac_len - VLAN_HLEN,
		2 * ETH_ALEN);
	skb->mac_header += VLAN_HLEN;
	return skb;
}

struct sk_buff *skb_vlan_untag(struct sk_buff *skb)
{
	struct vlan_hdr *vhdr;
	u16 vlan_tci;

	if (unlikely(skb_vlan_tag_present(skb))) {
		/* vlan_tci is already set-up so leave this for another time */
		return skb;
	}

	skb = skb_share_check(skb, GFP_ATOMIC);
	if (unlikely(!skb))
		goto err_free;

	if (unlikely(!pskb_may_pull(skb, VLAN_HLEN)))
		goto err_free;

	vhdr = (struct vlan_hdr *)skb->data;
	vlan_tci = ntohs(vhdr->h_vlan_TCI);
	__vlan_hwaccel_put_tag(skb, skb->protocol, vlan_tci);

	skb_pull_rcsum(skb, VLAN_HLEN);
	vlan_set_encap_proto(skb, vhdr);

	skb = skb_reorder_vlan_header(skb);
	if (unlikely(!skb))
		goto err_free;

	skb_reset_network_header(skb);
	skb_reset_transport_header(skb);
	skb_reset_mac_len(skb);

	return skb;

err_free:
	kfree_skb(skb);
	return NULL;
}
EXPORT_SYMBOL(skb_vlan_untag);

int skb_ensure_writable(struct sk_buff *skb, int write_len)
{
	if (!pskb_may_pull(skb, write_len))
		return -ENOMEM;

	if (!skb_cloned(skb) || skb_clone_writable(skb, write_len))
		return 0;

	return pskb_expand_head(skb, 0, 0, GFP_ATOMIC);
}
EXPORT_SYMBOL(skb_ensure_writable);

/* remove VLAN header from packet and update csum accordingly.
 * expects a non skb_vlan_tag_present skb with a vlan tag payload
 */
int __skb_vlan_pop(struct sk_buff *skb, u16 *vlan_tci)
{
	struct vlan_hdr *vhdr;
	int offset = skb->data - skb_mac_header(skb);
	int err;

	if (WARN_ONCE(offset,
		      "__skb_vlan_pop got skb with skb->data not at mac header (offset %d)\n",
		      offset)) {
		return -EINVAL;
	}

	err = skb_ensure_writable(skb, VLAN_ETH_HLEN);
	if (unlikely(err))
		return err;

	skb_postpull_rcsum(skb, skb->data + (2 * ETH_ALEN), VLAN_HLEN);

	vhdr = (struct vlan_hdr *)(skb->data + ETH_HLEN);
	*vlan_tci = ntohs(vhdr->h_vlan_TCI);

	memmove(skb->data + VLAN_HLEN, skb->data, 2 * ETH_ALEN);
	__skb_pull(skb, VLAN_HLEN);

	vlan_set_encap_proto(skb, vhdr);
	skb->mac_header += VLAN_HLEN;

	if (skb_network_offset(skb) < ETH_HLEN)
		skb_set_network_header(skb, ETH_HLEN);

	skb_reset_mac_len(skb);

	return err;
}
EXPORT_SYMBOL(__skb_vlan_pop);

/* Pop a vlan tag either from hwaccel or from payload.
 * Expects skb->data at mac header.
 */
int skb_vlan_pop(struct sk_buff *skb)
{
	u16 vlan_tci;
	__be16 vlan_proto;
	int err;

	if (likely(skb_vlan_tag_present(skb))) {
		skb->vlan_tci = 0;
	} else {
		if (unlikely(!eth_type_vlan(skb->protocol)))
			return 0;

		err = __skb_vlan_pop(skb, &vlan_tci);
		if (err)
			return err;
	}
	/* move next vlan tag to hw accel tag */
	if (likely(!eth_type_vlan(skb->protocol)))
		return 0;

	vlan_proto = skb->protocol;
	err = __skb_vlan_pop(skb, &vlan_tci);
	if (unlikely(err))
		return err;

	__vlan_hwaccel_put_tag(skb, vlan_proto, vlan_tci);
	return 0;
}
EXPORT_SYMBOL(skb_vlan_pop);

/* Push a vlan tag either into hwaccel or into payload (if hwaccel tag present).
 * Expects skb->data at mac header.
 */
int skb_vlan_push(struct sk_buff *skb, __be16 vlan_proto, u16 vlan_tci)
{
	if (skb_vlan_tag_present(skb)) {
		int offset = skb->data - skb_mac_header(skb);
		int err;

		if (WARN_ONCE(offset,
			      "skb_vlan_push got skb with skb->data not at mac header (offset %d)\n",
			      offset)) {
			return -EINVAL;
		}

		err = __vlan_insert_tag(skb, skb->vlan_proto,
					skb_vlan_tag_get(skb));
		if (err)
			return err;

		skb->protocol = skb->vlan_proto;
		skb->mac_len += VLAN_HLEN;

		skb_postpush_rcsum(skb, skb->data + (2 * ETH_ALEN), VLAN_HLEN);
	}
	__vlan_hwaccel_put_tag(skb, vlan_proto, vlan_tci);
	return 0;
}
EXPORT_SYMBOL(skb_vlan_push);

/**
 * alloc_skb_with_frags - allocate skb with page frags
 *
 * @header_len: size of linear part
 * @data_len: needed length in frags
 * @max_page_order: max page order desired.
 * @errcode: pointer to error code if any
 * @gfp_mask: allocation mask
 *
 * This can be used to allocate a paged skb, given a maximal order for frags.
 */
struct sk_buff *alloc_skb_with_frags(unsigned long header_len,
				     unsigned long data_len,
				     int max_page_order,
				     int *errcode,
				     gfp_t gfp_mask)
{
	int npages = (data_len + (PAGE_SIZE - 1)) >> PAGE_SHIFT;
	unsigned long chunk;
	struct sk_buff *skb;
	struct page *page;
	gfp_t gfp_head;
	int i;

	*errcode = -EMSGSIZE;
	/* Note this test could be relaxed, if we succeed to allocate
	 * high order pages...
	 */
	if (npages > MAX_SKB_FRAGS)
		return NULL;

	gfp_head = gfp_mask;
	if (gfp_head & __GFP_DIRECT_RECLAIM)
		gfp_head |= __GFP_RETRY_MAYFAIL;

	*errcode = -ENOBUFS;
	skb = alloc_skb(header_len, gfp_head);
	if (!skb)
		return NULL;

	skb->truesize += npages << PAGE_SHIFT;

	for (i = 0; npages > 0; i++) {
		int order = max_page_order;

		while (order) {
			if (npages >= 1 << order) {
				page = alloc_pages((gfp_mask & ~__GFP_DIRECT_RECLAIM) |
						   __GFP_COMP |
						   __GFP_NOWARN |
						   __GFP_NORETRY,
						   order);
				if (page)
					goto fill_page;
				/* Do not retry other high order allocations */
				order = 1;
				max_page_order = 0;
			}
			order--;
		}
		page = alloc_page(gfp_mask);
		if (!page)
			goto failure;
fill_page:
		chunk = min_t(unsigned long, data_len,
			      PAGE_SIZE << order);
		skb_fill_page_desc(skb, i, page, 0, chunk);
		data_len -= chunk;
		npages -= 1 << order;
	}
	return skb;

failure:
	kfree_skb(skb);
	return NULL;
}
EXPORT_SYMBOL(alloc_skb_with_frags);

/* carve out the first off bytes from skb when off < headlen */
static int pskb_carve_inside_header(struct sk_buff *skb, const u32 off,
				    const int headlen, gfp_t gfp_mask)
{
	int i;
	int size = skb_end_offset(skb);
	int new_hlen = headlen - off;
	u8 *data;

	size = SKB_DATA_ALIGN(size);

	if (skb_pfmemalloc(skb))
		gfp_mask |= __GFP_MEMALLOC;
	data = kmalloc_reserve(size +
			       SKB_DATA_ALIGN(sizeof(struct skb_shared_info)),
			       gfp_mask, NUMA_NO_NODE, NULL);
	if (!data)
		return -ENOMEM;

	size = SKB_WITH_OVERHEAD(ksize(data));

	/* Copy real data, and all frags */
	skb_copy_from_linear_data_offset(skb, off, data, new_hlen);
	skb->len -= off;

	memcpy((struct skb_shared_info *)(data + size),
	       skb_shinfo(skb),
	       offsetof(struct skb_shared_info,
			frags[skb_shinfo(skb)->nr_frags]));
	if (skb_cloned(skb)) {
		/* drop the old head gracefully */
		if (skb_orphan_frags(skb, gfp_mask)) {
			kfree(data);
			return -ENOMEM;
		}
		for (i = 0; i < skb_shinfo(skb)->nr_frags; i++)
			skb_frag_ref(skb, i);
		if (skb_has_frag_list(skb))
			skb_clone_fraglist(skb);
		skb_release_data(skb);
	} else {
		/* we can reuse existing recount- all we did was
		 * relocate values
		 */
		skb_free_head(skb);
	}

	skb->head = data;
	skb->data = data;
	skb->head_frag = 0;
#ifdef NET_SKBUFF_DATA_USES_OFFSET
	skb->end = size;
#else
	skb->end = skb->head + size;
#endif
	skb_set_tail_pointer(skb, skb_headlen(skb));
	skb_headers_offset_update(skb, 0);
	skb->cloned = 0;
	skb->hdr_len = 0;
	skb->nohdr = 0;
	atomic_set(&skb_shinfo(skb)->dataref, 1);

	return 0;
}

static int pskb_carve(struct sk_buff *skb, const u32 off, gfp_t gfp);

/* carve out the first eat bytes from skb's frag_list. May recurse into
 * pskb_carve()
 */
static int pskb_carve_frag_list(struct sk_buff *skb,
				struct skb_shared_info *shinfo, int eat,
				gfp_t gfp_mask)
{
	struct sk_buff *list = shinfo->frag_list;
	struct sk_buff *clone = NULL;
	struct sk_buff *insp = NULL;

	do {
		if (!list) {
			pr_err("Not enough bytes to eat. Want %d\n", eat);
			return -EFAULT;
		}
		if (list->len <= eat) {
			/* Eaten as whole. */
			eat -= list->len;
			list = list->next;
			insp = list;
		} else {
			/* Eaten partially. */
			if (skb_shared(list)) {
				clone = skb_clone(list, gfp_mask);
				if (!clone)
					return -ENOMEM;
				insp = list->next;
				list = clone;
			} else {
				/* This may be pulled without problems. */
				insp = list;
			}
			if (pskb_carve(list, eat, gfp_mask) < 0) {
				kfree_skb(clone);
				return -ENOMEM;
			}
			break;
		}
	} while (eat);

	/* Free pulled out fragments. */
	while ((list = shinfo->frag_list) != insp) {
		shinfo->frag_list = list->next;
		kfree_skb(list);
	}
	/* And insert new clone at head. */
	if (clone) {
		clone->next = list;
		shinfo->frag_list = clone;
	}
	return 0;
}

/* carve off first len bytes from skb. Split line (off) is in the
 * non-linear part of skb
 */
static int pskb_carve_inside_nonlinear(struct sk_buff *skb, const u32 off,
				       int pos, gfp_t gfp_mask)
{
	int i, k = 0;
	int size = skb_end_offset(skb);
	u8 *data;
	const int nfrags = skb_shinfo(skb)->nr_frags;
	struct skb_shared_info *shinfo;

	size = SKB_DATA_ALIGN(size);

	if (skb_pfmemalloc(skb))
		gfp_mask |= __GFP_MEMALLOC;
	data = kmalloc_reserve(size +
			       SKB_DATA_ALIGN(sizeof(struct skb_shared_info)),
			       gfp_mask, NUMA_NO_NODE, NULL);
	if (!data)
		return -ENOMEM;

	size = SKB_WITH_OVERHEAD(ksize(data));

	memcpy((struct skb_shared_info *)(data + size),
	       skb_shinfo(skb), offsetof(struct skb_shared_info,
					 frags[skb_shinfo(skb)->nr_frags]));
	if (skb_orphan_frags(skb, gfp_mask)) {
		kfree(data);
		return -ENOMEM;
	}
	shinfo = (struct skb_shared_info *)(data + size);
	for (i = 0; i < nfrags; i++) {
		int fsize = skb_frag_size(&skb_shinfo(skb)->frags[i]);

		if (pos + fsize > off) {
			shinfo->frags[k] = skb_shinfo(skb)->frags[i];

			if (pos < off) {
				/* Split frag.
				 * We have two variants in this case:
				 * 1. Move all the frag to the second
				 *    part, if it is possible. F.e.
				 *    this approach is mandatory for TUX,
				 *    where splitting is expensive.
				 * 2. Split is accurately. We make this.
				 */
				shinfo->frags[0].page_offset += off - pos;
				skb_frag_size_sub(&shinfo->frags[0], off - pos);
			}
			skb_frag_ref(skb, i);
			k++;
		}
		pos += fsize;
	}
	shinfo->nr_frags = k;
	if (skb_has_frag_list(skb))
		skb_clone_fraglist(skb);

	if (k == 0) {
		/* split line is in frag list */
		pskb_carve_frag_list(skb, shinfo, off - pos, gfp_mask);
	}
	skb_release_data(skb);

	skb->head = data;
	skb->head_frag = 0;
	skb->data = data;
#ifdef NET_SKBUFF_DATA_USES_OFFSET
	skb->end = size;
#else
	skb->end = skb->head + size;
#endif
	skb_reset_tail_pointer(skb);
	skb_headers_offset_update(skb, 0);
	skb->cloned   = 0;
	skb->hdr_len  = 0;
	skb->nohdr    = 0;
	skb->len -= off;
	skb->data_len = skb->len;
	atomic_set(&skb_shinfo(skb)->dataref, 1);
	return 0;
}

/* remove len bytes from the beginning of the skb */
static int pskb_carve(struct sk_buff *skb, const u32 len, gfp_t gfp)
{
	int headlen = skb_headlen(skb);

	if (len < headlen)
		return pskb_carve_inside_header(skb, len, headlen, gfp);
	else
		return pskb_carve_inside_nonlinear(skb, len, headlen, gfp);
}

/* Extract to_copy bytes starting at off from skb, and return this in
 * a new skb
 */
struct sk_buff *pskb_extract(struct sk_buff *skb, int off,
			     int to_copy, gfp_t gfp)
{
	struct sk_buff  *clone = skb_clone(skb, gfp);

	if (!clone)
		return NULL;

	if (pskb_carve(clone, off, gfp) < 0 ||
	    pskb_trim(clone, to_copy)) {
		kfree_skb(clone);
		return NULL;
	}
	return clone;
}
EXPORT_SYMBOL(pskb_extract);

/**
 * skb_condense - try to get rid of fragments/frag_list if possible
 * @skb: buffer
 *
 * Can be used to save memory before skb is added to a busy queue.
 * If packet has bytes in frags and enough tail room in skb->head,
 * pull all of them, so that we can free the frags right now and adjust
 * truesize.
 * Notes:
 *	We do not reallocate skb->head thus can not fail.
 *	Caller must re-evaluate skb->truesize if needed.
 */
void skb_condense(struct sk_buff *skb)
{
	if (skb->data_len) {
		if (skb->data_len > skb->end - skb->tail ||
		    skb_cloned(skb))
			return;

		/* Nice, we can free page frag(s) right now */
		__pskb_pull_tail(skb, skb->data_len);
	}
	/* At this point, skb->truesize might be over estimated,
	 * because skb had a fragment, and fragments do not tell
	 * their truesize.
	 * When we pulled its content into skb->head, fragment
	 * was freed, but __pskb_pull_tail() could not possibly
	 * adjust skb->truesize, not knowing the frag truesize.
	 */
	skb->truesize = SKB_TRUESIZE(skb_end_offset(skb));
}<|MERGE_RESOLUTION|>--- conflicted
+++ resolved
@@ -3655,13 +3655,10 @@
 
 		skb_shinfo(nskb)->tx_flags |= skb_shinfo(head_skb)->tx_flags &
 					      SKBTX_SHARED_FRAG;
-<<<<<<< HEAD
-=======
 
 		if (skb_orphan_frags(frag_skb, GFP_ATOMIC) ||
 		    skb_zerocopy_clone(nskb, frag_skb, GFP_ATOMIC))
 			goto err;
->>>>>>> 661e50bc
 
 		while (pos < offset + len) {
 			if (i >= nfrags) {
@@ -3690,14 +3687,6 @@
 				goto err;
 			}
 
-<<<<<<< HEAD
-			if (unlikely(skb_orphan_frags(frag_skb, GFP_ATOMIC)))
-				goto err;
-			if (skb_zerocopy_clone(nskb, frag_skb, GFP_ATOMIC))
-				goto err;
-
-=======
->>>>>>> 661e50bc
 			*nskb_frag = *frag;
 			__skb_frag_ref(nskb_frag);
 			size = skb_frag_size(nskb_frag);
