/*
 * Copyright (c) 2007, 2020 Oracle and/or its affiliates.
 *
 * This software is available to you under a choice of one of two
 * licenses.  You may choose to be licensed under the terms of the GNU
 * General Public License (GPL) Version 2, available from the file
 * COPYING in the main directory of this source tree, or the
 * OpenIB.org BSD license below:
 *
 *     Redistribution and use in source and binary forms, with or
 *     without modification, are permitted provided that the following
 *     conditions are met:
 *
 *      - Redistributions of source code must retain the above
 *        copyright notice, this list of conditions and the following
 *        disclaimer.
 *
 *      - Redistributions in binary form must reproduce the above
 *        copyright notice, this list of conditions and the following
 *        disclaimer in the documentation and/or other materials
 *        provided with the distribution.
 *
 * THE SOFTWARE IS PROVIDED "AS IS", WITHOUT WARRANTY OF ANY KIND,
 * EXPRESS OR IMPLIED, INCLUDING BUT NOT LIMITED TO THE WARRANTIES OF
 * MERCHANTABILITY, FITNESS FOR A PARTICULAR PURPOSE AND
 * NONINFRINGEMENT. IN NO EVENT SHALL THE AUTHORS OR COPYRIGHT HOLDERS
 * BE LIABLE FOR ANY CLAIM, DAMAGES OR OTHER LIABILITY, WHETHER IN AN
 * ACTION OF CONTRACT, TORT OR OTHERWISE, ARISING FROM, OUT OF OR IN
 * CONNECTION WITH THE SOFTWARE OR THE USE OR OTHER DEALINGS IN THE
 * SOFTWARE.
 *
 */
#include <linux/pagemap.h>
#include <linux/slab.h>
#include <linux/rbtree.h>
#include <linux/dma-mapping.h> /* for DMA_*_DEVICE */

#include "rds.h"

/*
 * XXX
 *  - build with sparse
 *  - should we detect duplicate keys on a socket?  hmm.
 *  - an rdma is an mlock, apply rlimit?
 */

/*
 * get the number of pages by looking at the page indices that the start and
 * end addresses fall in.
 *
 * Returns 0 if the vec is invalid.  It is invalid if the number of bytes
 * causes the address to wrap or overflows an unsigned int.  This comes
 * from being stored in the 'length' member of 'struct scatterlist'.
 */
static unsigned int rds_pages_in_vec(struct rds_iovec *vec)
{
	if ((vec->addr + vec->bytes <= vec->addr) ||
	    (vec->bytes > (u64)UINT_MAX))
		return 0;

	return ((vec->addr + vec->bytes + PAGE_SIZE - 1) >> PAGE_SHIFT) -
		(vec->addr >> PAGE_SHIFT);
}

static struct rds_mr *rds_mr_tree_walk(struct rb_root *root, u64 key,
				       struct rds_mr *insert)
{
	struct rb_node **p = &root->rb_node;
	struct rb_node *parent = NULL;
	struct rds_mr *mr;

	while (*p) {
		parent = *p;
		mr = rb_entry(parent, struct rds_mr, r_rb_node);

		if (key < mr->r_key)
			p = &(*p)->rb_left;
		else if (key > mr->r_key)
			p = &(*p)->rb_right;
		else
			return mr;
	}

	if (insert) {
		rb_link_node(&insert->r_rb_node, parent, p);
		rb_insert_color(&insert->r_rb_node, root);
		kref_get(&insert->r_kref);
	}
	return NULL;
}

/*
 * Destroy the transport-specific part of a MR.
 */
static void rds_destroy_mr(struct rds_mr *mr)
{
	struct rds_sock *rs = mr->r_sock;
	void *trans_private = NULL;
	unsigned long flags;

	rdsdebug("RDS: destroy mr key is %x refcnt %u\n",
		 mr->r_key, kref_read(&mr->r_kref));

	spin_lock_irqsave(&rs->rs_rdma_lock, flags);
	if (!RB_EMPTY_NODE(&mr->r_rb_node))
		rb_erase(&mr->r_rb_node, &rs->rs_rdma_keys);
	trans_private = mr->r_trans_private;
	mr->r_trans_private = NULL;
	spin_unlock_irqrestore(&rs->rs_rdma_lock, flags);

	if (trans_private)
		mr->r_trans->free_mr(trans_private, mr->r_invalidate);
}

void __rds_put_mr_final(struct kref *kref)
{
	struct rds_mr *mr = container_of(kref, struct rds_mr, r_kref);

	rds_destroy_mr(mr);
	kfree(mr);
}

/*
 * By the time this is called we can't have any more ioctls called on
 * the socket so we don't need to worry about racing with others.
 */
void rds_rdma_drop_keys(struct rds_sock *rs)
{
	struct rds_mr *mr;
	struct rb_node *node;
	unsigned long flags;

	/* Release any MRs associated with this socket */
	spin_lock_irqsave(&rs->rs_rdma_lock, flags);
	while ((node = rb_first(&rs->rs_rdma_keys))) {
		mr = rb_entry(node, struct rds_mr, r_rb_node);
		if (mr->r_trans == rs->rs_transport)
			mr->r_invalidate = 0;
		rb_erase(&mr->r_rb_node, &rs->rs_rdma_keys);
		RB_CLEAR_NODE(&mr->r_rb_node);
		spin_unlock_irqrestore(&rs->rs_rdma_lock, flags);
		kref_put(&mr->r_kref, __rds_put_mr_final);
		spin_lock_irqsave(&rs->rs_rdma_lock, flags);
	}
	spin_unlock_irqrestore(&rs->rs_rdma_lock, flags);

	if (rs->rs_transport && rs->rs_transport->flush_mrs)
		rs->rs_transport->flush_mrs();
}

/*
 * Helper function to pin user pages.
 */
static int rds_pin_pages(unsigned long user_addr, unsigned int nr_pages,
			struct page **pages, int write)
{
	unsigned int gup_flags = FOLL_LONGTERM;
	int ret;

	if (write)
		gup_flags |= FOLL_WRITE;

	ret = pin_user_pages_fast(user_addr, nr_pages, gup_flags, pages);
	if (ret >= 0 && ret < nr_pages) {
		unpin_user_pages(pages, ret);
		ret = -EFAULT;
	}

	return ret;
}

static int __rds_rdma_map(struct rds_sock *rs, struct rds_get_mr_args *args,
			  u64 *cookie_ret, struct rds_mr **mr_ret,
			  struct rds_conn_path *cp)
{
	struct rds_mr *mr = NULL, *found;
	struct scatterlist *sg = NULL;
	unsigned int nr_pages;
	struct page **pages = NULL;
	void *trans_private;
	unsigned long flags;
	rds_rdma_cookie_t cookie;
	unsigned int nents = 0;
	int need_odp = 0;
	long i;
	int ret;

	if (ipv6_addr_any(&rs->rs_bound_addr) || !rs->rs_transport) {
		ret = -ENOTCONN; /* XXX not a great errno */
		goto out;
	}

	if (!rs->rs_transport->get_mr) {
		ret = -EOPNOTSUPP;
		goto out;
	}

	/* If the combination of the addr and size requested for this memory
	 * region causes an integer overflow, return error.
	 */
	if (((args->vec.addr + args->vec.bytes) < args->vec.addr) ||
	    PAGE_ALIGN(args->vec.addr + args->vec.bytes) <
		    (args->vec.addr + args->vec.bytes)) {
		ret = -EINVAL;
		goto out;
	}

	if (!can_do_mlock()) {
		ret = -EPERM;
		goto out;
	}

	nr_pages = rds_pages_in_vec(&args->vec);
	if (nr_pages == 0) {
		ret = -EINVAL;
		goto out;
	}

	/* Restrict the size of mr irrespective of underlying transport
	 * To account for unaligned mr regions, subtract one from nr_pages
	 */
	if ((nr_pages - 1) > (RDS_MAX_MSG_SIZE >> PAGE_SHIFT)) {
		ret = -EMSGSIZE;
		goto out;
	}

	rdsdebug("RDS: get_mr addr %llx len %llu nr_pages %u\n",
		args->vec.addr, args->vec.bytes, nr_pages);

	/* XXX clamp nr_pages to limit the size of this alloc? */
	pages = kcalloc(nr_pages, sizeof(struct page *), GFP_KERNEL);
	if (!pages) {
		ret = -ENOMEM;
		goto out;
	}

	mr = kzalloc(sizeof(struct rds_mr), GFP_KERNEL);
	if (!mr) {
		ret = -ENOMEM;
		goto out;
	}

	kref_init(&mr->r_kref);
	RB_CLEAR_NODE(&mr->r_rb_node);
	mr->r_trans = rs->rs_transport;
	mr->r_sock = rs;

	if (args->flags & RDS_RDMA_USE_ONCE)
		mr->r_use_once = 1;
	if (args->flags & RDS_RDMA_INVALIDATE)
		mr->r_invalidate = 1;
	if (args->flags & RDS_RDMA_READWRITE)
		mr->r_write = 1;

	/*
	 * Pin the pages that make up the user buffer and transfer the page
	 * pointers to the mr's sg array.  We check to see if we've mapped
	 * the whole region after transferring the partial page references
	 * to the sg array so that we can have one page ref cleanup path.
	 *
	 * For now we have no flag that tells us whether the mapping is
	 * r/o or r/w. We need to assume r/w, or we'll do a lot of RDMA to
	 * the zero page.
	 */
	ret = rds_pin_pages(args->vec.addr, nr_pages, pages, 1);
	if (ret == -EOPNOTSUPP) {
		need_odp = 1;
	} else if (ret <= 0) {
		goto out;
	} else {
		nents = ret;
		sg = kcalloc(nents, sizeof(*sg), GFP_KERNEL);
		if (!sg) {
			ret = -ENOMEM;
			goto out;
		}
		WARN_ON(!nents);
		sg_init_table(sg, nents);

		/* Stick all pages into the scatterlist */
		for (i = 0 ; i < nents; i++)
			sg_set_page(&sg[i], pages[i], PAGE_SIZE, 0);

		rdsdebug("RDS: trans_private nents is %u\n", nents);
	}
	/* Obtain a transport specific MR. If this succeeds, the
	 * s/g list is now owned by the MR.
	 * Note that dma_map() implies that pending writes are
	 * flushed to RAM, so no dma_sync is needed here. */
	trans_private = rs->rs_transport->get_mr(
		sg, nents, rs, &mr->r_key, cp ? cp->cp_conn : NULL,
		args->vec.addr, args->vec.bytes,
		need_odp ? ODP_ZEROBASED : ODP_NOT_NEEDED);

	if (IS_ERR(trans_private)) {
		/* In ODP case, we don't GUP pages, so don't need
		 * to release anything.
		 */
		if (!need_odp) {
			unpin_user_pages(pages, nr_pages);
			kfree(sg);
		}
		ret = PTR_ERR(trans_private);
		goto out;
	}

	mr->r_trans_private = trans_private;

	rdsdebug("RDS: get_mr put_user key is %x cookie_addr %p\n",
	       mr->r_key, (void *)(unsigned long) args->cookie_addr);

	/* The user may pass us an unaligned address, but we can only
	 * map page aligned regions. So we keep the offset, and build
	 * a 64bit cookie containing <R_Key, offset> and pass that
	 * around. */
	if (need_odp)
		cookie = rds_rdma_make_cookie(mr->r_key, 0);
	else
		cookie = rds_rdma_make_cookie(mr->r_key,
					      args->vec.addr & ~PAGE_MASK);
	if (cookie_ret)
		*cookie_ret = cookie;

	if (args->cookie_addr &&
	    put_user(cookie, (u64 __user *)(unsigned long)args->cookie_addr)) {
		if (!need_odp) {
			unpin_user_pages(pages, nr_pages);
			kfree(sg);
		}
		ret = -EFAULT;
		goto out;
	}

	/* Inserting the new MR into the rbtree bumps its
	 * reference count. */
	spin_lock_irqsave(&rs->rs_rdma_lock, flags);
	found = rds_mr_tree_walk(&rs->rs_rdma_keys, mr->r_key, mr);
	spin_unlock_irqrestore(&rs->rs_rdma_lock, flags);

	BUG_ON(found && found != mr);

	rdsdebug("RDS: get_mr key is %x\n", mr->r_key);
	if (mr_ret) {
		kref_get(&mr->r_kref);
		*mr_ret = mr;
	}

	ret = 0;
out:
	kfree(pages);
	if (mr)
		kref_put(&mr->r_kref, __rds_put_mr_final);
	return ret;
}

int rds_get_mr(struct rds_sock *rs, char __user *optval, int optlen)
{
	struct rds_get_mr_args args;

	if (optlen != sizeof(struct rds_get_mr_args))
		return -EINVAL;

	if (copy_from_user(&args, (struct rds_get_mr_args __user *)optval,
			   sizeof(struct rds_get_mr_args)))
		return -EFAULT;

	return __rds_rdma_map(rs, &args, NULL, NULL, NULL);
}

int rds_get_mr_for_dest(struct rds_sock *rs, char __user *optval, int optlen)
{
	struct rds_get_mr_for_dest_args args;
	struct rds_get_mr_args new_args;

	if (optlen != sizeof(struct rds_get_mr_for_dest_args))
		return -EINVAL;

	if (copy_from_user(&args, (struct rds_get_mr_for_dest_args __user *)optval,
			   sizeof(struct rds_get_mr_for_dest_args)))
		return -EFAULT;

	/*
	 * Initially, just behave like get_mr().
	 * TODO: Implement get_mr as wrapper around this
	 *	 and deprecate it.
	 */
	new_args.vec = args.vec;
	new_args.cookie_addr = args.cookie_addr;
	new_args.flags = args.flags;

	return __rds_rdma_map(rs, &new_args, NULL, NULL, NULL);
}

/*
 * Free the MR indicated by the given R_Key
 */
int rds_free_mr(struct rds_sock *rs, char __user *optval, int optlen)
{
	struct rds_free_mr_args args;
	struct rds_mr *mr;
	unsigned long flags;

	if (optlen != sizeof(struct rds_free_mr_args))
		return -EINVAL;

	if (copy_from_user(&args, (struct rds_free_mr_args __user *)optval,
			   sizeof(struct rds_free_mr_args)))
		return -EFAULT;

	/* Special case - a null cookie means flush all unused MRs */
	if (args.cookie == 0) {
		if (!rs->rs_transport || !rs->rs_transport->flush_mrs)
			return -EINVAL;
		rs->rs_transport->flush_mrs();
		return 0;
	}

	/* Look up the MR given its R_key and remove it from the rbtree
	 * so nobody else finds it.
	 * This should also prevent races with rds_rdma_unuse.
	 */
	spin_lock_irqsave(&rs->rs_rdma_lock, flags);
	mr = rds_mr_tree_walk(&rs->rs_rdma_keys, rds_rdma_cookie_key(args.cookie), NULL);
	if (mr) {
		rb_erase(&mr->r_rb_node, &rs->rs_rdma_keys);
		RB_CLEAR_NODE(&mr->r_rb_node);
		if (args.flags & RDS_RDMA_INVALIDATE)
			mr->r_invalidate = 1;
	}
	spin_unlock_irqrestore(&rs->rs_rdma_lock, flags);

	if (!mr)
		return -EINVAL;

	kref_put(&mr->r_kref, __rds_put_mr_final);
	return 0;
}

/*
 * This is called when we receive an extension header that
 * tells us this MR was used. It allows us to implement
 * use_once semantics
 */
void rds_rdma_unuse(struct rds_sock *rs, u32 r_key, int force)
{
	struct rds_mr *mr;
	unsigned long flags;
	int zot_me = 0;

	spin_lock_irqsave(&rs->rs_rdma_lock, flags);
	mr = rds_mr_tree_walk(&rs->rs_rdma_keys, r_key, NULL);
	if (!mr) {
		pr_debug("rds: trying to unuse MR with unknown r_key %u!\n",
			 r_key);
		spin_unlock_irqrestore(&rs->rs_rdma_lock, flags);
		return;
	}

	/* Get a reference so that the MR won't go away before calling
	 * sync_mr() below.
	 */
	kref_get(&mr->r_kref);

	/* If it is going to be freed, remove it from the tree now so
	 * that no other thread can find it and free it.
	 */
	if (mr->r_use_once || force) {
		rb_erase(&mr->r_rb_node, &rs->rs_rdma_keys);
		RB_CLEAR_NODE(&mr->r_rb_node);
		zot_me = 1;
	}
	spin_unlock_irqrestore(&rs->rs_rdma_lock, flags);

	/* May have to issue a dma_sync on this memory region.
	 * Note we could avoid this if the operation was a RDMA READ,
	 * but at this point we can't tell. */
	if (mr->r_trans->sync_mr)
		mr->r_trans->sync_mr(mr->r_trans_private, DMA_FROM_DEVICE);

	/* Release the reference held above. */
	kref_put(&mr->r_kref, __rds_put_mr_final);

	/* If the MR was marked as invalidate, this will
	 * trigger an async flush. */
	if (zot_me)
		kref_put(&mr->r_kref, __rds_put_mr_final);
}

void rds_rdma_free_op(struct rm_rdma_op *ro)
{
	unsigned int i;

	if (ro->op_odp_mr) {
<<<<<<< HEAD
		rds_mr_put(ro->op_odp_mr);
=======
		kref_put(&ro->op_odp_mr->r_kref, __rds_put_mr_final);
>>>>>>> 04d5ce62
	} else {
		for (i = 0; i < ro->op_nents; i++) {
			struct page *page = sg_page(&ro->op_sg[i]);

			/* Mark page dirty if it was possibly modified, which
			 * is the case for a RDMA_READ which copies from remote
			 * to local memory
			 */
			unpin_user_pages_dirty_lock(&page, 1, !ro->op_write);
		}
	}

	kfree(ro->op_notifier);
	ro->op_notifier = NULL;
	ro->op_active = 0;
	ro->op_odp_mr = NULL;
}

void rds_atomic_free_op(struct rm_atomic_op *ao)
{
	struct page *page = sg_page(ao->op_sg);

	/* Mark page dirty if it was possibly modified, which
	 * is the case for a RDMA_READ which copies from remote
	 * to local memory */
	unpin_user_pages_dirty_lock(&page, 1, true);

	kfree(ao->op_notifier);
	ao->op_notifier = NULL;
	ao->op_active = 0;
}


/*
 * Count the number of pages needed to describe an incoming iovec array.
 */
static int rds_rdma_pages(struct rds_iovec iov[], int nr_iovecs)
{
	int tot_pages = 0;
	unsigned int nr_pages;
	unsigned int i;

	/* figure out the number of pages in the vector */
	for (i = 0; i < nr_iovecs; i++) {
		nr_pages = rds_pages_in_vec(&iov[i]);
		if (nr_pages == 0)
			return -EINVAL;

		tot_pages += nr_pages;

		/*
		 * nr_pages for one entry is limited to (UINT_MAX>>PAGE_SHIFT)+1,
		 * so tot_pages cannot overflow without first going negative.
		 */
		if (tot_pages < 0)
			return -EINVAL;
	}

	return tot_pages;
}

int rds_rdma_extra_size(struct rds_rdma_args *args,
			struct rds_iov_vector *iov)
{
	struct rds_iovec *vec;
	struct rds_iovec __user *local_vec;
	int tot_pages = 0;
	unsigned int nr_pages;
	unsigned int i;

	local_vec = (struct rds_iovec __user *)(unsigned long) args->local_vec_addr;

	if (args->nr_local == 0)
		return -EINVAL;

	iov->iov = kcalloc(args->nr_local,
			   sizeof(struct rds_iovec),
			   GFP_KERNEL);
	if (!iov->iov)
		return -ENOMEM;

	vec = &iov->iov[0];

	if (copy_from_user(vec, local_vec, args->nr_local *
			   sizeof(struct rds_iovec)))
		return -EFAULT;
	iov->len = args->nr_local;

	/* figure out the number of pages in the vector */
	for (i = 0; i < args->nr_local; i++, vec++) {

		nr_pages = rds_pages_in_vec(vec);
		if (nr_pages == 0)
			return -EINVAL;

		tot_pages += nr_pages;

		/*
		 * nr_pages for one entry is limited to (UINT_MAX>>PAGE_SHIFT)+1,
		 * so tot_pages cannot overflow without first going negative.
		 */
		if (tot_pages < 0)
			return -EINVAL;
	}

	return tot_pages * sizeof(struct scatterlist);
}

/*
 * The application asks for a RDMA transfer.
 * Extract all arguments and set up the rdma_op
 */
int rds_cmsg_rdma_args(struct rds_sock *rs, struct rds_message *rm,
		       struct cmsghdr *cmsg,
		       struct rds_iov_vector *vec)
{
	struct rds_rdma_args *args;
	struct rm_rdma_op *op = &rm->rdma;
	int nr_pages;
	unsigned int nr_bytes;
	struct page **pages = NULL;
	struct rds_iovec *iovs;
	unsigned int i, j;
	int ret = 0;
	bool odp_supported = true;

	if (cmsg->cmsg_len < CMSG_LEN(sizeof(struct rds_rdma_args))
	    || rm->rdma.op_active)
		return -EINVAL;

	args = CMSG_DATA(cmsg);

	if (ipv6_addr_any(&rs->rs_bound_addr)) {
		ret = -ENOTCONN; /* XXX not a great errno */
		goto out_ret;
	}

	if (args->nr_local > UIO_MAXIOV) {
		ret = -EMSGSIZE;
		goto out_ret;
	}

	if (vec->len != args->nr_local) {
		ret = -EINVAL;
		goto out_ret;
	}
	/* odp-mr is not supported for multiple requests within one message */
	if (args->nr_local != 1)
		odp_supported = false;

	iovs = vec->iov;

	nr_pages = rds_rdma_pages(iovs, args->nr_local);
	if (nr_pages < 0) {
		ret = -EINVAL;
		goto out_ret;
	}

	pages = kcalloc(nr_pages, sizeof(struct page *), GFP_KERNEL);
	if (!pages) {
		ret = -ENOMEM;
		goto out_ret;
	}

	op->op_write = !!(args->flags & RDS_RDMA_READWRITE);
	op->op_fence = !!(args->flags & RDS_RDMA_FENCE);
	op->op_notify = !!(args->flags & RDS_RDMA_NOTIFY_ME);
	op->op_silent = !!(args->flags & RDS_RDMA_SILENT);
	op->op_active = 1;
	op->op_recverr = rs->rs_recverr;
	op->op_odp_mr = NULL;

	WARN_ON(!nr_pages);
	op->op_sg = rds_message_alloc_sgs(rm, nr_pages);
	if (IS_ERR(op->op_sg)) {
		ret = PTR_ERR(op->op_sg);
		goto out_pages;
	}

	if (op->op_notify || op->op_recverr) {
		/* We allocate an uninitialized notifier here, because
		 * we don't want to do that in the completion handler. We
		 * would have to use GFP_ATOMIC there, and don't want to deal
		 * with failed allocations.
		 */
		op->op_notifier = kmalloc(sizeof(struct rds_notifier), GFP_KERNEL);
		if (!op->op_notifier) {
			ret = -ENOMEM;
			goto out_pages;
		}
		op->op_notifier->n_user_token = args->user_token;
		op->op_notifier->n_status = RDS_RDMA_SUCCESS;
	}

	/* The cookie contains the R_Key of the remote memory region, and
	 * optionally an offset into it. This is how we implement RDMA into
	 * unaligned memory.
	 * When setting up the RDMA, we need to add that offset to the
	 * destination address (which is really an offset into the MR)
	 * FIXME: We may want to move this into ib_rdma.c
	 */
	op->op_rkey = rds_rdma_cookie_key(args->cookie);
	op->op_remote_addr = args->remote_vec.addr + rds_rdma_cookie_offset(args->cookie);

	nr_bytes = 0;

	rdsdebug("RDS: rdma prepare nr_local %llu rva %llx rkey %x\n",
	       (unsigned long long)args->nr_local,
	       (unsigned long long)args->remote_vec.addr,
	       op->op_rkey);

	for (i = 0; i < args->nr_local; i++) {
		struct rds_iovec *iov = &iovs[i];
		/* don't need to check, rds_rdma_pages() verified nr will be +nonzero */
		unsigned int nr = rds_pages_in_vec(iov);

		rs->rs_user_addr = iov->addr;
		rs->rs_user_bytes = iov->bytes;

		/* If it's a WRITE operation, we want to pin the pages for reading.
		 * If it's a READ operation, we need to pin the pages for writing.
		 */
		ret = rds_pin_pages(iov->addr, nr, pages, !op->op_write);
		if ((!odp_supported && ret <= 0) ||
		    (odp_supported && ret <= 0 && ret != -EOPNOTSUPP))
			goto out_pages;

		if (ret == -EOPNOTSUPP) {
			struct rds_mr *local_odp_mr;

			if (!rs->rs_transport->get_mr) {
				ret = -EOPNOTSUPP;
				goto out_pages;
			}
			local_odp_mr =
				kzalloc(sizeof(*local_odp_mr), GFP_KERNEL);
			if (!local_odp_mr) {
				ret = -ENOMEM;
				goto out_pages;
			}
			RB_CLEAR_NODE(&local_odp_mr->r_rb_node);
<<<<<<< HEAD
			refcount_set(&local_odp_mr->r_refcount, 1);
=======
			kref_init(&local_odp_mr->r_kref);
>>>>>>> 04d5ce62
			local_odp_mr->r_trans = rs->rs_transport;
			local_odp_mr->r_sock = rs;
			local_odp_mr->r_trans_private =
				rs->rs_transport->get_mr(
					NULL, 0, rs, &local_odp_mr->r_key, NULL,
					iov->addr, iov->bytes, ODP_VIRTUAL);
			if (IS_ERR(local_odp_mr->r_trans_private)) {
				ret = IS_ERR(local_odp_mr->r_trans_private);
				rdsdebug("get_mr ret %d %p\"", ret,
					 local_odp_mr->r_trans_private);
				kfree(local_odp_mr);
				ret = -EOPNOTSUPP;
				goto out_pages;
			}
			rdsdebug("Need odp; local_odp_mr %p trans_private %p\n",
				 local_odp_mr, local_odp_mr->r_trans_private);
			op->op_odp_mr = local_odp_mr;
			op->op_odp_addr = iov->addr;
		}

		rdsdebug("RDS: nr_bytes %u nr %u iov->bytes %llu iov->addr %llx\n",
			 nr_bytes, nr, iov->bytes, iov->addr);

		nr_bytes += iov->bytes;

		for (j = 0; j < nr; j++) {
			unsigned int offset = iov->addr & ~PAGE_MASK;
			struct scatterlist *sg;

			sg = &op->op_sg[op->op_nents + j];
			sg_set_page(sg, pages[j],
					min_t(unsigned int, iov->bytes, PAGE_SIZE - offset),
					offset);

			sg_dma_len(sg) = sg->length;
			rdsdebug("RDS: sg->offset %x sg->len %x iov->addr %llx iov->bytes %llu\n",
			       sg->offset, sg->length, iov->addr, iov->bytes);

			iov->addr += sg->length;
			iov->bytes -= sg->length;
		}

		op->op_nents += nr;
	}

	if (nr_bytes > args->remote_vec.bytes) {
		rdsdebug("RDS nr_bytes %u remote_bytes %u do not match\n",
				nr_bytes,
				(unsigned int) args->remote_vec.bytes);
		ret = -EINVAL;
		goto out_pages;
	}
	op->op_bytes = nr_bytes;
	ret = 0;

out_pages:
	kfree(pages);
out_ret:
	if (ret)
		rds_rdma_free_op(op);
	else
		rds_stats_inc(s_send_rdma);

	return ret;
}

/*
 * The application wants us to pass an RDMA destination (aka MR)
 * to the remote
 */
int rds_cmsg_rdma_dest(struct rds_sock *rs, struct rds_message *rm,
			  struct cmsghdr *cmsg)
{
	unsigned long flags;
	struct rds_mr *mr;
	u32 r_key;
	int err = 0;

	if (cmsg->cmsg_len < CMSG_LEN(sizeof(rds_rdma_cookie_t)) ||
	    rm->m_rdma_cookie != 0)
		return -EINVAL;

	memcpy(&rm->m_rdma_cookie, CMSG_DATA(cmsg), sizeof(rm->m_rdma_cookie));

	/* We are reusing a previously mapped MR here. Most likely, the
	 * application has written to the buffer, so we need to explicitly
	 * flush those writes to RAM. Otherwise the HCA may not see them
	 * when doing a DMA from that buffer.
	 */
	r_key = rds_rdma_cookie_key(rm->m_rdma_cookie);

	spin_lock_irqsave(&rs->rs_rdma_lock, flags);
	mr = rds_mr_tree_walk(&rs->rs_rdma_keys, r_key, NULL);
	if (!mr)
		err = -EINVAL;	/* invalid r_key */
	else
		kref_get(&mr->r_kref);
	spin_unlock_irqrestore(&rs->rs_rdma_lock, flags);

	if (mr) {
		mr->r_trans->sync_mr(mr->r_trans_private,
				     DMA_TO_DEVICE);
		rm->rdma.op_rdma_mr = mr;
	}
	return err;
}

/*
 * The application passes us an address range it wants to enable RDMA
 * to/from. We map the area, and save the <R_Key,offset> pair
 * in rm->m_rdma_cookie. This causes it to be sent along to the peer
 * in an extension header.
 */
int rds_cmsg_rdma_map(struct rds_sock *rs, struct rds_message *rm,
			  struct cmsghdr *cmsg)
{
	if (cmsg->cmsg_len < CMSG_LEN(sizeof(struct rds_get_mr_args)) ||
	    rm->m_rdma_cookie != 0)
		return -EINVAL;

	return __rds_rdma_map(rs, CMSG_DATA(cmsg), &rm->m_rdma_cookie,
			      &rm->rdma.op_rdma_mr, rm->m_conn_path);
}

/*
 * Fill in rds_message for an atomic request.
 */
int rds_cmsg_atomic(struct rds_sock *rs, struct rds_message *rm,
		    struct cmsghdr *cmsg)
{
	struct page *page = NULL;
	struct rds_atomic_args *args;
	int ret = 0;

	if (cmsg->cmsg_len < CMSG_LEN(sizeof(struct rds_atomic_args))
	 || rm->atomic.op_active)
		return -EINVAL;

	args = CMSG_DATA(cmsg);

	/* Nonmasked & masked cmsg ops converted to masked hw ops */
	switch (cmsg->cmsg_type) {
	case RDS_CMSG_ATOMIC_FADD:
		rm->atomic.op_type = RDS_ATOMIC_TYPE_FADD;
		rm->atomic.op_m_fadd.add = args->fadd.add;
		rm->atomic.op_m_fadd.nocarry_mask = 0;
		break;
	case RDS_CMSG_MASKED_ATOMIC_FADD:
		rm->atomic.op_type = RDS_ATOMIC_TYPE_FADD;
		rm->atomic.op_m_fadd.add = args->m_fadd.add;
		rm->atomic.op_m_fadd.nocarry_mask = args->m_fadd.nocarry_mask;
		break;
	case RDS_CMSG_ATOMIC_CSWP:
		rm->atomic.op_type = RDS_ATOMIC_TYPE_CSWP;
		rm->atomic.op_m_cswp.compare = args->cswp.compare;
		rm->atomic.op_m_cswp.swap = args->cswp.swap;
		rm->atomic.op_m_cswp.compare_mask = ~0;
		rm->atomic.op_m_cswp.swap_mask = ~0;
		break;
	case RDS_CMSG_MASKED_ATOMIC_CSWP:
		rm->atomic.op_type = RDS_ATOMIC_TYPE_CSWP;
		rm->atomic.op_m_cswp.compare = args->m_cswp.compare;
		rm->atomic.op_m_cswp.swap = args->m_cswp.swap;
		rm->atomic.op_m_cswp.compare_mask = args->m_cswp.compare_mask;
		rm->atomic.op_m_cswp.swap_mask = args->m_cswp.swap_mask;
		break;
	default:
		BUG(); /* should never happen */
	}

	rm->atomic.op_notify = !!(args->flags & RDS_RDMA_NOTIFY_ME);
	rm->atomic.op_silent = !!(args->flags & RDS_RDMA_SILENT);
	rm->atomic.op_active = 1;
	rm->atomic.op_recverr = rs->rs_recverr;
	rm->atomic.op_sg = rds_message_alloc_sgs(rm, 1);
	if (IS_ERR(rm->atomic.op_sg)) {
		ret = PTR_ERR(rm->atomic.op_sg);
		goto err;
	}

	/* verify 8 byte-aligned */
	if (args->local_addr & 0x7) {
		ret = -EFAULT;
		goto err;
	}

	ret = rds_pin_pages(args->local_addr, 1, &page, 1);
	if (ret != 1)
		goto err;
	ret = 0;

	sg_set_page(rm->atomic.op_sg, page, 8, offset_in_page(args->local_addr));

	if (rm->atomic.op_notify || rm->atomic.op_recverr) {
		/* We allocate an uninitialized notifier here, because
		 * we don't want to do that in the completion handler. We
		 * would have to use GFP_ATOMIC there, and don't want to deal
		 * with failed allocations.
		 */
		rm->atomic.op_notifier = kmalloc(sizeof(*rm->atomic.op_notifier), GFP_KERNEL);
		if (!rm->atomic.op_notifier) {
			ret = -ENOMEM;
			goto err;
		}

		rm->atomic.op_notifier->n_user_token = args->user_token;
		rm->atomic.op_notifier->n_status = RDS_RDMA_SUCCESS;
	}

	rm->atomic.op_rkey = rds_rdma_cookie_key(args->cookie);
	rm->atomic.op_remote_addr = args->remote_addr + rds_rdma_cookie_offset(args->cookie);

	return ret;
err:
	if (page)
		unpin_user_page(page);
	rm->atomic.op_active = 0;
	kfree(rm->atomic.op_notifier);

	return ret;
}<|MERGE_RESOLUTION|>--- conflicted
+++ resolved
@@ -491,11 +491,7 @@
 	unsigned int i;
 
 	if (ro->op_odp_mr) {
-<<<<<<< HEAD
-		rds_mr_put(ro->op_odp_mr);
-=======
 		kref_put(&ro->op_odp_mr->r_kref, __rds_put_mr_final);
->>>>>>> 04d5ce62
 	} else {
 		for (i = 0; i < ro->op_nents; i++) {
 			struct page *page = sg_page(&ro->op_sg[i]);
@@ -737,11 +733,7 @@
 				goto out_pages;
 			}
 			RB_CLEAR_NODE(&local_odp_mr->r_rb_node);
-<<<<<<< HEAD
-			refcount_set(&local_odp_mr->r_refcount, 1);
-=======
 			kref_init(&local_odp_mr->r_kref);
->>>>>>> 04d5ce62
 			local_odp_mr->r_trans = rs->rs_transport;
 			local_odp_mr->r_sock = rs;
 			local_odp_mr->r_trans_private =
