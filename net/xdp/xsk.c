// SPDX-License-Identifier: GPL-2.0
/* XDP sockets
 *
 * AF_XDP sockets allows a channel between XDP programs and userspace
 * applications.
 * Copyright(c) 2018 Intel Corporation.
 *
 * Author(s): Björn Töpel <bjorn.topel@intel.com>
 *	      Magnus Karlsson <magnus.karlsson@intel.com>
 */

#define pr_fmt(fmt) "AF_XDP: %s: " fmt, __func__

#include <linux/if_xdp.h>
#include <linux/init.h>
#include <linux/sched/mm.h>
#include <linux/sched/signal.h>
#include <linux/sched/task.h>
#include <linux/socket.h>
#include <linux/file.h>
#include <linux/uaccess.h>
#include <linux/net.h>
#include <linux/netdevice.h>
#include <linux/rculist.h>
#include <linux/vmalloc.h>
#include <net/xdp_sock_drv.h>
#include <net/busy_poll.h>
#include <net/xdp.h>

#include "xsk_queue.h"
#include "xdp_umem.h"
#include "xsk.h"

#define TX_BATCH_SIZE 32

static DEFINE_PER_CPU(struct list_head, xskmap_flush_list);

void xsk_set_rx_need_wakeup(struct xsk_buff_pool *pool)
{
	if (pool->cached_need_wakeup & XDP_WAKEUP_RX)
		return;

	pool->fq->ring->flags |= XDP_RING_NEED_WAKEUP;
	pool->cached_need_wakeup |= XDP_WAKEUP_RX;
}
EXPORT_SYMBOL(xsk_set_rx_need_wakeup);

void xsk_set_tx_need_wakeup(struct xsk_buff_pool *pool)
{
	struct xdp_sock *xs;

	if (pool->cached_need_wakeup & XDP_WAKEUP_TX)
		return;

	rcu_read_lock();
	list_for_each_entry_rcu(xs, &pool->xsk_tx_list, tx_list) {
		xs->tx->ring->flags |= XDP_RING_NEED_WAKEUP;
	}
	rcu_read_unlock();

	pool->cached_need_wakeup |= XDP_WAKEUP_TX;
}
EXPORT_SYMBOL(xsk_set_tx_need_wakeup);

void xsk_clear_rx_need_wakeup(struct xsk_buff_pool *pool)
{
	if (!(pool->cached_need_wakeup & XDP_WAKEUP_RX))
		return;

	pool->fq->ring->flags &= ~XDP_RING_NEED_WAKEUP;
	pool->cached_need_wakeup &= ~XDP_WAKEUP_RX;
}
EXPORT_SYMBOL(xsk_clear_rx_need_wakeup);

void xsk_clear_tx_need_wakeup(struct xsk_buff_pool *pool)
{
	struct xdp_sock *xs;

	if (!(pool->cached_need_wakeup & XDP_WAKEUP_TX))
		return;

	rcu_read_lock();
	list_for_each_entry_rcu(xs, &pool->xsk_tx_list, tx_list) {
		xs->tx->ring->flags &= ~XDP_RING_NEED_WAKEUP;
	}
	rcu_read_unlock();

	pool->cached_need_wakeup &= ~XDP_WAKEUP_TX;
}
EXPORT_SYMBOL(xsk_clear_tx_need_wakeup);

bool xsk_uses_need_wakeup(struct xsk_buff_pool *pool)
{
	return pool->uses_need_wakeup;
}
EXPORT_SYMBOL(xsk_uses_need_wakeup);

struct xsk_buff_pool *xsk_get_pool_from_qid(struct net_device *dev,
					    u16 queue_id)
{
	if (queue_id < dev->real_num_rx_queues)
		return dev->_rx[queue_id].pool;
	if (queue_id < dev->real_num_tx_queues)
		return dev->_tx[queue_id].pool;

	return NULL;
}
EXPORT_SYMBOL(xsk_get_pool_from_qid);

void xsk_clear_pool_at_qid(struct net_device *dev, u16 queue_id)
{
	if (queue_id < dev->num_rx_queues)
		dev->_rx[queue_id].pool = NULL;
	if (queue_id < dev->num_tx_queues)
		dev->_tx[queue_id].pool = NULL;
}

/* The buffer pool is stored both in the _rx struct and the _tx struct as we do
 * not know if the device has more tx queues than rx, or the opposite.
 * This might also change during run time.
 */
int xsk_reg_pool_at_qid(struct net_device *dev, struct xsk_buff_pool *pool,
			u16 queue_id)
{
	if (queue_id >= max_t(unsigned int,
			      dev->real_num_rx_queues,
			      dev->real_num_tx_queues))
		return -EINVAL;

	if (queue_id < dev->real_num_rx_queues)
		dev->_rx[queue_id].pool = pool;
	if (queue_id < dev->real_num_tx_queues)
		dev->_tx[queue_id].pool = pool;

	return 0;
}

static int __xsk_rcv_zc(struct xdp_sock *xs, struct xdp_buff_xsk *xskb, u32 len,
			u32 flags)
{
	u64 addr;
	int err;

	addr = xp_get_handle(xskb);
	err = xskq_prod_reserve_desc(xs->rx, addr, len, flags);
	if (err) {
		xs->rx_queue_full++;
		return err;
	}

	xp_release(xskb);
	return 0;
}

static int xsk_rcv_zc(struct xdp_sock *xs, struct xdp_buff *xdp, u32 len)
{
	struct xdp_buff_xsk *xskb = container_of(xdp, struct xdp_buff_xsk, xdp);
	u32 frags = xdp_buff_has_frags(xdp);
	struct xdp_buff_xsk *pos, *tmp;
	struct list_head *xskb_list;
	u32 contd = 0;
	int err;

	if (frags)
		contd = XDP_PKT_CONTD;

	err = __xsk_rcv_zc(xs, xskb, len, contd);
	if (err || likely(!frags))
		goto out;

	xskb_list = &xskb->pool->xskb_list;
	list_for_each_entry_safe(pos, tmp, xskb_list, xskb_list_node) {
		if (list_is_singular(xskb_list))
			contd = 0;
		len = pos->xdp.data_end - pos->xdp.data;
		err = __xsk_rcv_zc(xs, pos, len, contd);
		if (err)
			return err;
		list_del(&pos->xskb_list_node);
	}

out:
	return err;
}

static void *xsk_copy_xdp_start(struct xdp_buff *from)
{
	if (unlikely(xdp_data_meta_unsupported(from)))
		return from->data;
	else
		return from->data_meta;
}

static u32 xsk_copy_xdp(void *to, void **from, u32 to_len,
			u32 *from_len, skb_frag_t **frag, u32 rem)
{
	u32 copied = 0;

	while (1) {
		u32 copy_len = min_t(u32, *from_len, to_len);

		memcpy(to, *from, copy_len);
		copied += copy_len;
		if (rem == copied)
			return copied;

		if (*from_len == copy_len) {
			*from = skb_frag_address(*frag);
			*from_len = skb_frag_size((*frag)++);
		} else {
			*from += copy_len;
			*from_len -= copy_len;
		}
		if (to_len == copy_len)
			return copied;

		to_len -= copy_len;
		to += copy_len;
	}
}

static int __xsk_rcv(struct xdp_sock *xs, struct xdp_buff *xdp, u32 len)
{
	u32 frame_size = xsk_pool_get_rx_frame_size(xs->pool);
	void *copy_from = xsk_copy_xdp_start(xdp), *copy_to;
	u32 from_len, meta_len, rem, num_desc;
	struct xdp_buff_xsk *xskb;
	struct xdp_buff *xsk_xdp;
	skb_frag_t *frag;

	from_len = xdp->data_end - copy_from;
	meta_len = xdp->data - copy_from;
	rem = len + meta_len;

	if (len <= frame_size && !xdp_buff_has_frags(xdp)) {
		int err;

		xsk_xdp = xsk_buff_alloc(xs->pool);
		if (!xsk_xdp) {
			xs->rx_dropped++;
			return -ENOMEM;
		}
		memcpy(xsk_xdp->data - meta_len, copy_from, rem);
		xskb = container_of(xsk_xdp, struct xdp_buff_xsk, xdp);
		err = __xsk_rcv_zc(xs, xskb, len, 0);
		if (err) {
			xsk_buff_free(xsk_xdp);
			return err;
		}

		return 0;
	}

	num_desc = (len - 1) / frame_size + 1;

	if (!xsk_buff_can_alloc(xs->pool, num_desc)) {
		xs->rx_dropped++;
		return -ENOMEM;
	}
	if (xskq_prod_nb_free(xs->rx, num_desc) < num_desc) {
		xs->rx_queue_full++;
		return -ENOBUFS;
	}

	if (xdp_buff_has_frags(xdp)) {
		struct skb_shared_info *sinfo;

		sinfo = xdp_get_shared_info_from_buff(xdp);
		frag =  &sinfo->frags[0];
	}

	do {
		u32 to_len = frame_size + meta_len;
		u32 copied;

		xsk_xdp = xsk_buff_alloc(xs->pool);
		copy_to = xsk_xdp->data - meta_len;

		copied = xsk_copy_xdp(copy_to, &copy_from, to_len, &from_len, &frag, rem);
		rem -= copied;

		xskb = container_of(xsk_xdp, struct xdp_buff_xsk, xdp);
		__xsk_rcv_zc(xs, xskb, copied - meta_len, rem ? XDP_PKT_CONTD : 0);
		meta_len = 0;
	} while (rem);

	return 0;
}

static bool xsk_tx_writeable(struct xdp_sock *xs)
{
	if (xskq_cons_present_entries(xs->tx) > xs->tx->nentries / 2)
		return false;

	return true;
}

static bool xsk_is_bound(struct xdp_sock *xs)
{
	if (READ_ONCE(xs->state) == XSK_BOUND) {
		/* Matches smp_wmb() in bind(). */
		smp_rmb();
		return true;
	}
	return false;
}

static int xsk_rcv_check(struct xdp_sock *xs, struct xdp_buff *xdp, u32 len)
{
	if (!xsk_is_bound(xs))
		return -ENXIO;

	if (xs->dev != xdp->rxq->dev || xs->queue_id != xdp->rxq->queue_index)
		return -EINVAL;

	if (len > xsk_pool_get_rx_frame_size(xs->pool) && !xs->sg) {
		xs->rx_dropped++;
		return -ENOSPC;
	}

	sk_mark_napi_id_once_xdp(&xs->sk, xdp);
	return 0;
}

static void xsk_flush(struct xdp_sock *xs)
{
	xskq_prod_submit(xs->rx);
	__xskq_cons_release(xs->pool->fq);
	sock_def_readable(&xs->sk);
}

int xsk_generic_rcv(struct xdp_sock *xs, struct xdp_buff *xdp)
{
	u32 len = xdp_get_buff_len(xdp);
	int err;

	spin_lock_bh(&xs->rx_lock);
	err = xsk_rcv_check(xs, xdp, len);
	if (!err) {
		err = __xsk_rcv(xs, xdp, len);
		xsk_flush(xs);
	}
	spin_unlock_bh(&xs->rx_lock);
	return err;
}

static int xsk_rcv(struct xdp_sock *xs, struct xdp_buff *xdp)
{
	u32 len = xdp_get_buff_len(xdp);
	int err;

	err = xsk_rcv_check(xs, xdp, len);
	if (err)
		return err;

	if (xdp->rxq->mem.type == MEM_TYPE_XSK_BUFF_POOL) {
		len = xdp->data_end - xdp->data;
		return xsk_rcv_zc(xs, xdp, len);
	}

	err = __xsk_rcv(xs, xdp, len);
	if (!err)
		xdp_return_buff(xdp);
	return err;
}

int __xsk_map_redirect(struct xdp_sock *xs, struct xdp_buff *xdp)
{
	struct list_head *flush_list = this_cpu_ptr(&xskmap_flush_list);
	int err;

	err = xsk_rcv(xs, xdp);
	if (err)
		return err;

	if (!xs->flush_node.prev)
		list_add(&xs->flush_node, flush_list);

	return 0;
}

void __xsk_map_flush(void)
{
	struct list_head *flush_list = this_cpu_ptr(&xskmap_flush_list);
	struct xdp_sock *xs, *tmp;

	list_for_each_entry_safe(xs, tmp, flush_list, flush_node) {
		xsk_flush(xs);
		__list_del_clearprev(&xs->flush_node);
	}
}

void xsk_tx_completed(struct xsk_buff_pool *pool, u32 nb_entries)
{
	xskq_prod_submit_n(pool->cq, nb_entries);
}
EXPORT_SYMBOL(xsk_tx_completed);

void xsk_tx_release(struct xsk_buff_pool *pool)
{
	struct xdp_sock *xs;

	rcu_read_lock();
	list_for_each_entry_rcu(xs, &pool->xsk_tx_list, tx_list) {
		__xskq_cons_release(xs->tx);
		if (xsk_tx_writeable(xs))
			xs->sk.sk_write_space(&xs->sk);
	}
	rcu_read_unlock();
}
EXPORT_SYMBOL(xsk_tx_release);

bool xsk_tx_peek_desc(struct xsk_buff_pool *pool, struct xdp_desc *desc)
{
	struct xdp_sock *xs;

	rcu_read_lock();
	list_for_each_entry_rcu(xs, &pool->xsk_tx_list, tx_list) {
		if (!xskq_cons_peek_desc(xs->tx, desc, pool)) {
			if (xskq_has_descs(xs->tx))
				xskq_cons_release(xs->tx);
			continue;
		}

		/* This is the backpressure mechanism for the Tx path.
		 * Reserve space in the completion queue and only proceed
		 * if there is space in it. This avoids having to implement
		 * any buffering in the Tx path.
		 */
		if (xskq_prod_reserve_addr(pool->cq, desc->addr))
			goto out;

		xskq_cons_release(xs->tx);
		rcu_read_unlock();
		return true;
	}

out:
	rcu_read_unlock();
	return false;
}
EXPORT_SYMBOL(xsk_tx_peek_desc);

static u32 xsk_tx_peek_release_fallback(struct xsk_buff_pool *pool, u32 max_entries)
{
	struct xdp_desc *descs = pool->tx_descs;
	u32 nb_pkts = 0;

	while (nb_pkts < max_entries && xsk_tx_peek_desc(pool, &descs[nb_pkts]))
		nb_pkts++;

	xsk_tx_release(pool);
	return nb_pkts;
}

u32 xsk_tx_peek_release_desc_batch(struct xsk_buff_pool *pool, u32 nb_pkts)
{
	struct xdp_sock *xs;

	rcu_read_lock();
	if (!list_is_singular(&pool->xsk_tx_list)) {
		/* Fallback to the non-batched version */
		rcu_read_unlock();
		return xsk_tx_peek_release_fallback(pool, nb_pkts);
	}

	xs = list_first_or_null_rcu(&pool->xsk_tx_list, struct xdp_sock, tx_list);
	if (!xs) {
		nb_pkts = 0;
		goto out;
	}

	nb_pkts = xskq_cons_nb_entries(xs->tx, nb_pkts);

	/* This is the backpressure mechanism for the Tx path. Try to
	 * reserve space in the completion queue for all packets, but
	 * if there are fewer slots available, just process that many
	 * packets. This avoids having to implement any buffering in
	 * the Tx path.
	 */
	nb_pkts = xskq_prod_nb_free(pool->cq, nb_pkts);
	if (!nb_pkts)
		goto out;

	nb_pkts = xskq_cons_read_desc_batch(xs->tx, pool, nb_pkts);
	if (!nb_pkts) {
		xs->tx->queue_empty_descs++;
		goto out;
	}

	__xskq_cons_release(xs->tx);
	xskq_prod_write_addr_batch(pool->cq, pool->tx_descs, nb_pkts);
	xs->sk.sk_write_space(&xs->sk);

out:
	rcu_read_unlock();
	return nb_pkts;
}
EXPORT_SYMBOL(xsk_tx_peek_release_desc_batch);

static int xsk_wakeup(struct xdp_sock *xs, u8 flags)
{
	struct net_device *dev = xs->dev;

	return dev->netdev_ops->ndo_xsk_wakeup(dev, xs->queue_id, flags);
}

static int xsk_cq_reserve_addr_locked(struct xdp_sock *xs, u64 addr)
{
	unsigned long flags;
	int ret;

	spin_lock_irqsave(&xs->pool->cq_lock, flags);
	ret = xskq_prod_reserve_addr(xs->pool->cq, addr);
	spin_unlock_irqrestore(&xs->pool->cq_lock, flags);

	return ret;
}

static void xsk_cq_submit_locked(struct xdp_sock *xs, u32 n)
{
	unsigned long flags;

	spin_lock_irqsave(&xs->pool->cq_lock, flags);
	xskq_prod_submit_n(xs->pool->cq, n);
	spin_unlock_irqrestore(&xs->pool->cq_lock, flags);
}

static void xsk_cq_cancel_locked(struct xdp_sock *xs, u32 n)
{
	unsigned long flags;

	spin_lock_irqsave(&xs->pool->cq_lock, flags);
	xskq_prod_cancel_n(xs->pool->cq, n);
	spin_unlock_irqrestore(&xs->pool->cq_lock, flags);
}

static u32 xsk_get_num_desc(struct sk_buff *skb)
{
	return skb ? (long)skb_shinfo(skb)->destructor_arg : 0;
}

static void xsk_destruct_skb(struct sk_buff *skb)
{
	xsk_cq_submit_locked(xdp_sk(skb->sk), xsk_get_num_desc(skb));
	sock_wfree(skb);
}

static void xsk_set_destructor_arg(struct sk_buff *skb)
{
	long num = xsk_get_num_desc(xdp_sk(skb->sk)->skb) + 1;

	skb_shinfo(skb)->destructor_arg = (void *)num;
}

static void xsk_consume_skb(struct sk_buff *skb)
{
	struct xdp_sock *xs = xdp_sk(skb->sk);

	skb->destructor = sock_wfree;
	xsk_cq_cancel_locked(xs, xsk_get_num_desc(skb));
	/* Free skb without triggering the perf drop trace */
	consume_skb(skb);
	xs->skb = NULL;
}

static void xsk_drop_skb(struct sk_buff *skb)
{
	xdp_sk(skb->sk)->tx->invalid_descs += xsk_get_num_desc(skb);
	xsk_consume_skb(skb);
}

static struct sk_buff *xsk_build_skb_zerocopy(struct xdp_sock *xs,
					      struct xdp_desc *desc)
{
	struct xsk_buff_pool *pool = xs->pool;
	u32 hr, len, ts, offset, copy, copied;
	struct sk_buff *skb = xs->skb;
	struct page *page;
	void *buffer;
	int err, i;
	u64 addr;

	if (!skb) {
		hr = max(NET_SKB_PAD, L1_CACHE_ALIGN(xs->dev->needed_headroom));

		skb = sock_alloc_send_skb(&xs->sk, hr, 1, &err);
		if (unlikely(!skb))
			return ERR_PTR(err);

		skb_reserve(skb, hr);
	}

	addr = desc->addr;
	len = desc->len;
	ts = pool->unaligned ? len : pool->chunk_size;

	buffer = xsk_buff_raw_get_data(pool, addr);
	offset = offset_in_page(buffer);
	addr = buffer - pool->addrs;

	for (copied = 0, i = skb_shinfo(skb)->nr_frags; copied < len; i++) {
		if (unlikely(i >= MAX_SKB_FRAGS))
			return ERR_PTR(-EFAULT);

		page = pool->umem->pgs[addr >> PAGE_SHIFT];
		get_page(page);

		copy = min_t(u32, PAGE_SIZE - offset, len - copied);
		skb_fill_page_desc(skb, i, page, offset, copy);

		copied += copy;
		addr += copy;
		offset = 0;
	}

	skb->len += len;
	skb->data_len += len;
	skb->truesize += ts;

	refcount_add(ts, &xs->sk.sk_wmem_alloc);

	return skb;
}

static struct sk_buff *xsk_build_skb(struct xdp_sock *xs,
				     struct xdp_desc *desc)
{
	struct net_device *dev = xs->dev;
	struct sk_buff *skb = xs->skb;
	int err;

	if (dev->priv_flags & IFF_TX_SKB_NO_LINEAR) {
		skb = xsk_build_skb_zerocopy(xs, desc);
		if (IS_ERR(skb)) {
			err = PTR_ERR(skb);
			goto free_err;
		}
	} else {
		u32 hr, tr, len;
		void *buffer;

		buffer = xsk_buff_raw_get_data(xs->pool, desc->addr);
		len = desc->len;

		if (!skb) {
			hr = max(NET_SKB_PAD, L1_CACHE_ALIGN(dev->needed_headroom));
			tr = dev->needed_tailroom;
			skb = sock_alloc_send_skb(&xs->sk, hr + len + tr, 1, &err);
			if (unlikely(!skb))
				goto free_err;

			skb_reserve(skb, hr);
			skb_put(skb, len);

			err = skb_store_bits(skb, 0, buffer, len);
			if (unlikely(err))
				goto free_err;
		} else {
			int nr_frags = skb_shinfo(skb)->nr_frags;
			struct page *page;
			u8 *vaddr;

			if (unlikely(nr_frags == (MAX_SKB_FRAGS - 1) && xp_mb_desc(desc))) {
				err = -EFAULT;
				goto free_err;
			}

			page = alloc_page(xs->sk.sk_allocation);
			if (unlikely(!page)) {
				err = -EAGAIN;
				goto free_err;
			}

			vaddr = kmap_local_page(page);
			memcpy(vaddr, buffer, len);
			kunmap_local(vaddr);

			skb_add_rx_frag(skb, nr_frags, page, 0, len, 0);
		}
	}

	skb->dev = dev;
	skb->priority = xs->sk.sk_priority;
<<<<<<< HEAD
	skb->mark = xs->sk.sk_mark;
=======
	skb->mark = READ_ONCE(xs->sk.sk_mark);
	skb_shinfo(skb)->destructor_arg = (void *)(long)desc->addr;
>>>>>>> 999f6631
	skb->destructor = xsk_destruct_skb;
	xsk_set_destructor_arg(skb);

	return skb;

free_err:
	if (err == -EAGAIN) {
		xsk_cq_cancel_locked(xs, 1);
	} else {
		xsk_set_destructor_arg(skb);
		xsk_drop_skb(skb);
		xskq_cons_release(xs->tx);
	}

	return ERR_PTR(err);
}

static int __xsk_generic_xmit(struct sock *sk)
{
	struct xdp_sock *xs = xdp_sk(sk);
	u32 max_batch = TX_BATCH_SIZE;
	bool sent_frame = false;
	struct xdp_desc desc;
	struct sk_buff *skb;
	int err = 0;

	mutex_lock(&xs->mutex);

	/* Since we dropped the RCU read lock, the socket state might have changed. */
	if (unlikely(!xsk_is_bound(xs))) {
		err = -ENXIO;
		goto out;
	}

	if (xs->queue_id >= xs->dev->real_num_tx_queues)
		goto out;

	while (xskq_cons_peek_desc(xs->tx, &desc, xs->pool)) {
		if (max_batch-- == 0) {
			err = -EAGAIN;
			goto out;
		}

		/* This is the backpressure mechanism for the Tx path.
		 * Reserve space in the completion queue and only proceed
		 * if there is space in it. This avoids having to implement
		 * any buffering in the Tx path.
		 */
		if (xsk_cq_reserve_addr_locked(xs, desc.addr))
			goto out;

		skb = xsk_build_skb(xs, &desc);
		if (IS_ERR(skb)) {
			err = PTR_ERR(skb);
			if (err == -EAGAIN)
				goto out;
			err = 0;
			continue;
		}

		xskq_cons_release(xs->tx);

		if (xp_mb_desc(&desc)) {
			xs->skb = skb;
			continue;
		}

		err = __dev_direct_xmit(skb, xs->queue_id);
		if  (err == NETDEV_TX_BUSY) {
			/* Tell user-space to retry the send */
			xskq_cons_cancel_n(xs->tx, xsk_get_num_desc(skb));
			xsk_consume_skb(skb);
			err = -EAGAIN;
			goto out;
		}

		/* Ignore NET_XMIT_CN as packet might have been sent */
		if (err == NET_XMIT_DROP) {
			/* SKB completed but not sent */
			err = -EBUSY;
			xs->skb = NULL;
			goto out;
		}

		sent_frame = true;
		xs->skb = NULL;
	}

	if (xskq_has_descs(xs->tx)) {
		if (xs->skb)
			xsk_drop_skb(xs->skb);
		xskq_cons_release(xs->tx);
	}

out:
	if (sent_frame)
		if (xsk_tx_writeable(xs))
			sk->sk_write_space(sk);

	mutex_unlock(&xs->mutex);
	return err;
}

static int xsk_generic_xmit(struct sock *sk)
{
	int ret;

	/* Drop the RCU lock since the SKB path might sleep. */
	rcu_read_unlock();
	ret = __xsk_generic_xmit(sk);
	/* Reaquire RCU lock before going into common code. */
	rcu_read_lock();

	return ret;
}

static bool xsk_no_wakeup(struct sock *sk)
{
#ifdef CONFIG_NET_RX_BUSY_POLL
	/* Prefer busy-polling, skip the wakeup. */
	return READ_ONCE(sk->sk_prefer_busy_poll) && READ_ONCE(sk->sk_ll_usec) &&
		READ_ONCE(sk->sk_napi_id) >= MIN_NAPI_ID;
#else
	return false;
#endif
}

static int xsk_check_common(struct xdp_sock *xs)
{
	if (unlikely(!xsk_is_bound(xs)))
		return -ENXIO;
	if (unlikely(!(xs->dev->flags & IFF_UP)))
		return -ENETDOWN;

	return 0;
}

static int __xsk_sendmsg(struct socket *sock, struct msghdr *m, size_t total_len)
{
	bool need_wait = !(m->msg_flags & MSG_DONTWAIT);
	struct sock *sk = sock->sk;
	struct xdp_sock *xs = xdp_sk(sk);
	struct xsk_buff_pool *pool;
	int err;

	err = xsk_check_common(xs);
	if (err)
		return err;
	if (unlikely(need_wait))
		return -EOPNOTSUPP;
	if (unlikely(!xs->tx))
		return -ENOBUFS;

	if (sk_can_busy_loop(sk)) {
		if (xs->zc)
			__sk_mark_napi_id_once(sk, xsk_pool_get_napi_id(xs->pool));
		sk_busy_loop(sk, 1); /* only support non-blocking sockets */
	}

	if (xs->zc && xsk_no_wakeup(sk))
		return 0;

	pool = xs->pool;
	if (pool->cached_need_wakeup & XDP_WAKEUP_TX) {
		if (xs->zc)
			return xsk_wakeup(xs, XDP_WAKEUP_TX);
		return xsk_generic_xmit(sk);
	}
	return 0;
}

static int xsk_sendmsg(struct socket *sock, struct msghdr *m, size_t total_len)
{
	int ret;

	rcu_read_lock();
	ret = __xsk_sendmsg(sock, m, total_len);
	rcu_read_unlock();

	return ret;
}

static int __xsk_recvmsg(struct socket *sock, struct msghdr *m, size_t len, int flags)
{
	bool need_wait = !(flags & MSG_DONTWAIT);
	struct sock *sk = sock->sk;
	struct xdp_sock *xs = xdp_sk(sk);
	int err;

	err = xsk_check_common(xs);
	if (err)
		return err;
	if (unlikely(!xs->rx))
		return -ENOBUFS;
	if (unlikely(need_wait))
		return -EOPNOTSUPP;

	if (sk_can_busy_loop(sk))
		sk_busy_loop(sk, 1); /* only support non-blocking sockets */

	if (xsk_no_wakeup(sk))
		return 0;

	if (xs->pool->cached_need_wakeup & XDP_WAKEUP_RX && xs->zc)
		return xsk_wakeup(xs, XDP_WAKEUP_RX);
	return 0;
}

static int xsk_recvmsg(struct socket *sock, struct msghdr *m, size_t len, int flags)
{
	int ret;

	rcu_read_lock();
	ret = __xsk_recvmsg(sock, m, len, flags);
	rcu_read_unlock();

	return ret;
}

static __poll_t xsk_poll(struct file *file, struct socket *sock,
			     struct poll_table_struct *wait)
{
	__poll_t mask = 0;
	struct sock *sk = sock->sk;
	struct xdp_sock *xs = xdp_sk(sk);
	struct xsk_buff_pool *pool;

	sock_poll_wait(file, sock, wait);

	rcu_read_lock();
	if (xsk_check_common(xs))
		goto skip_tx;

	pool = xs->pool;

	if (pool->cached_need_wakeup) {
		if (xs->zc)
			xsk_wakeup(xs, pool->cached_need_wakeup);
		else if (xs->tx)
			/* Poll needs to drive Tx also in copy mode */
			xsk_generic_xmit(sk);
	}

skip_tx:
	if (xs->rx && !xskq_prod_is_empty(xs->rx))
		mask |= EPOLLIN | EPOLLRDNORM;
	if (xs->tx && xsk_tx_writeable(xs))
		mask |= EPOLLOUT | EPOLLWRNORM;

	rcu_read_unlock();
	return mask;
}

static int xsk_init_queue(u32 entries, struct xsk_queue **queue,
			  bool umem_queue)
{
	struct xsk_queue *q;

	if (entries == 0 || *queue || !is_power_of_2(entries))
		return -EINVAL;

	q = xskq_create(entries, umem_queue);
	if (!q)
		return -ENOMEM;

	/* Make sure queue is ready before it can be seen by others */
	smp_wmb();
	WRITE_ONCE(*queue, q);
	return 0;
}

static void xsk_unbind_dev(struct xdp_sock *xs)
{
	struct net_device *dev = xs->dev;

	if (xs->state != XSK_BOUND)
		return;
	WRITE_ONCE(xs->state, XSK_UNBOUND);

	/* Wait for driver to stop using the xdp socket. */
	xp_del_xsk(xs->pool, xs);
	synchronize_net();
	dev_put(dev);
}

static struct xsk_map *xsk_get_map_list_entry(struct xdp_sock *xs,
					      struct xdp_sock __rcu ***map_entry)
{
	struct xsk_map *map = NULL;
	struct xsk_map_node *node;

	*map_entry = NULL;

	spin_lock_bh(&xs->map_list_lock);
	node = list_first_entry_or_null(&xs->map_list, struct xsk_map_node,
					node);
	if (node) {
		bpf_map_inc(&node->map->map);
		map = node->map;
		*map_entry = node->map_entry;
	}
	spin_unlock_bh(&xs->map_list_lock);
	return map;
}

static void xsk_delete_from_maps(struct xdp_sock *xs)
{
	/* This function removes the current XDP socket from all the
	 * maps it resides in. We need to take extra care here, due to
	 * the two locks involved. Each map has a lock synchronizing
	 * updates to the entries, and each socket has a lock that
	 * synchronizes access to the list of maps (map_list). For
	 * deadlock avoidance the locks need to be taken in the order
	 * "map lock"->"socket map list lock". We start off by
	 * accessing the socket map list, and take a reference to the
	 * map to guarantee existence between the
	 * xsk_get_map_list_entry() and xsk_map_try_sock_delete()
	 * calls. Then we ask the map to remove the socket, which
	 * tries to remove the socket from the map. Note that there
	 * might be updates to the map between
	 * xsk_get_map_list_entry() and xsk_map_try_sock_delete().
	 */
	struct xdp_sock __rcu **map_entry = NULL;
	struct xsk_map *map;

	while ((map = xsk_get_map_list_entry(xs, &map_entry))) {
		xsk_map_try_sock_delete(map, xs, map_entry);
		bpf_map_put(&map->map);
	}
}

static int xsk_release(struct socket *sock)
{
	struct sock *sk = sock->sk;
	struct xdp_sock *xs = xdp_sk(sk);
	struct net *net;

	if (!sk)
		return 0;

	net = sock_net(sk);

	if (xs->skb)
		xsk_drop_skb(xs->skb);

	mutex_lock(&net->xdp.lock);
	sk_del_node_init_rcu(sk);
	mutex_unlock(&net->xdp.lock);

	sock_prot_inuse_add(net, sk->sk_prot, -1);

	xsk_delete_from_maps(xs);
	mutex_lock(&xs->mutex);
	xsk_unbind_dev(xs);
	mutex_unlock(&xs->mutex);

	xskq_destroy(xs->rx);
	xskq_destroy(xs->tx);
	xskq_destroy(xs->fq_tmp);
	xskq_destroy(xs->cq_tmp);

	sock_orphan(sk);
	sock->sk = NULL;

	sock_put(sk);

	return 0;
}

static struct socket *xsk_lookup_xsk_from_fd(int fd)
{
	struct socket *sock;
	int err;

	sock = sockfd_lookup(fd, &err);
	if (!sock)
		return ERR_PTR(-ENOTSOCK);

	if (sock->sk->sk_family != PF_XDP) {
		sockfd_put(sock);
		return ERR_PTR(-ENOPROTOOPT);
	}

	return sock;
}

static bool xsk_validate_queues(struct xdp_sock *xs)
{
	return xs->fq_tmp && xs->cq_tmp;
}

static int xsk_bind(struct socket *sock, struct sockaddr *addr, int addr_len)
{
	struct sockaddr_xdp *sxdp = (struct sockaddr_xdp *)addr;
	struct sock *sk = sock->sk;
	struct xdp_sock *xs = xdp_sk(sk);
	struct net_device *dev;
	int bound_dev_if;
	u32 flags, qid;
	int err = 0;

	if (addr_len < sizeof(struct sockaddr_xdp))
		return -EINVAL;
	if (sxdp->sxdp_family != AF_XDP)
		return -EINVAL;

	flags = sxdp->sxdp_flags;
	if (flags & ~(XDP_SHARED_UMEM | XDP_COPY | XDP_ZEROCOPY |
		      XDP_USE_NEED_WAKEUP | XDP_USE_SG))
		return -EINVAL;

	bound_dev_if = READ_ONCE(sk->sk_bound_dev_if);
	if (bound_dev_if && bound_dev_if != sxdp->sxdp_ifindex)
		return -EINVAL;

	rtnl_lock();
	mutex_lock(&xs->mutex);
	if (xs->state != XSK_READY) {
		err = -EBUSY;
		goto out_release;
	}

	dev = dev_get_by_index(sock_net(sk), sxdp->sxdp_ifindex);
	if (!dev) {
		err = -ENODEV;
		goto out_release;
	}

	if (!xs->rx && !xs->tx) {
		err = -EINVAL;
		goto out_unlock;
	}

	qid = sxdp->sxdp_queue_id;

	if (flags & XDP_SHARED_UMEM) {
		struct xdp_sock *umem_xs;
		struct socket *sock;

		if ((flags & XDP_COPY) || (flags & XDP_ZEROCOPY) ||
		    (flags & XDP_USE_NEED_WAKEUP) || (flags & XDP_USE_SG)) {
			/* Cannot specify flags for shared sockets. */
			err = -EINVAL;
			goto out_unlock;
		}

		if (xs->umem) {
			/* We have already our own. */
			err = -EINVAL;
			goto out_unlock;
		}

		sock = xsk_lookup_xsk_from_fd(sxdp->sxdp_shared_umem_fd);
		if (IS_ERR(sock)) {
			err = PTR_ERR(sock);
			goto out_unlock;
		}

		umem_xs = xdp_sk(sock->sk);
		if (!xsk_is_bound(umem_xs)) {
			err = -EBADF;
			sockfd_put(sock);
			goto out_unlock;
		}

		if (umem_xs->queue_id != qid || umem_xs->dev != dev) {
			/* Share the umem with another socket on another qid
			 * and/or device.
			 */
			xs->pool = xp_create_and_assign_umem(xs,
							     umem_xs->umem);
			if (!xs->pool) {
				err = -ENOMEM;
				sockfd_put(sock);
				goto out_unlock;
			}

			err = xp_assign_dev_shared(xs->pool, umem_xs, dev,
						   qid);
			if (err) {
				xp_destroy(xs->pool);
				xs->pool = NULL;
				sockfd_put(sock);
				goto out_unlock;
			}
		} else {
			/* Share the buffer pool with the other socket. */
			if (xs->fq_tmp || xs->cq_tmp) {
				/* Do not allow setting your own fq or cq. */
				err = -EINVAL;
				sockfd_put(sock);
				goto out_unlock;
			}

			xp_get_pool(umem_xs->pool);
			xs->pool = umem_xs->pool;

			/* If underlying shared umem was created without Tx
			 * ring, allocate Tx descs array that Tx batching API
			 * utilizes
			 */
			if (xs->tx && !xs->pool->tx_descs) {
				err = xp_alloc_tx_descs(xs->pool, xs);
				if (err) {
					xp_put_pool(xs->pool);
					sockfd_put(sock);
					goto out_unlock;
				}
			}
		}

		xdp_get_umem(umem_xs->umem);
		WRITE_ONCE(xs->umem, umem_xs->umem);
		sockfd_put(sock);
	} else if (!xs->umem || !xsk_validate_queues(xs)) {
		err = -EINVAL;
		goto out_unlock;
	} else {
		/* This xsk has its own umem. */
		xs->pool = xp_create_and_assign_umem(xs, xs->umem);
		if (!xs->pool) {
			err = -ENOMEM;
			goto out_unlock;
		}

		err = xp_assign_dev(xs->pool, dev, qid, flags);
		if (err) {
			xp_destroy(xs->pool);
			xs->pool = NULL;
			goto out_unlock;
		}
	}

	/* FQ and CQ are now owned by the buffer pool and cleaned up with it. */
	xs->fq_tmp = NULL;
	xs->cq_tmp = NULL;

	xs->dev = dev;
	xs->zc = xs->umem->zc;
	xs->sg = !!(flags & XDP_USE_SG);
	xs->queue_id = qid;
	xp_add_xsk(xs->pool, xs);

out_unlock:
	if (err) {
		dev_put(dev);
	} else {
		/* Matches smp_rmb() in bind() for shared umem
		 * sockets, and xsk_is_bound().
		 */
		smp_wmb();
		WRITE_ONCE(xs->state, XSK_BOUND);
	}
out_release:
	mutex_unlock(&xs->mutex);
	rtnl_unlock();
	return err;
}

struct xdp_umem_reg_v1 {
	__u64 addr; /* Start of packet data area */
	__u64 len; /* Length of packet data area */
	__u32 chunk_size;
	__u32 headroom;
};

static int xsk_setsockopt(struct socket *sock, int level, int optname,
			  sockptr_t optval, unsigned int optlen)
{
	struct sock *sk = sock->sk;
	struct xdp_sock *xs = xdp_sk(sk);
	int err;

	if (level != SOL_XDP)
		return -ENOPROTOOPT;

	switch (optname) {
	case XDP_RX_RING:
	case XDP_TX_RING:
	{
		struct xsk_queue **q;
		int entries;

		if (optlen < sizeof(entries))
			return -EINVAL;
		if (copy_from_sockptr(&entries, optval, sizeof(entries)))
			return -EFAULT;

		mutex_lock(&xs->mutex);
		if (xs->state != XSK_READY) {
			mutex_unlock(&xs->mutex);
			return -EBUSY;
		}
		q = (optname == XDP_TX_RING) ? &xs->tx : &xs->rx;
		err = xsk_init_queue(entries, q, false);
		if (!err && optname == XDP_TX_RING)
			/* Tx needs to be explicitly woken up the first time */
			xs->tx->ring->flags |= XDP_RING_NEED_WAKEUP;
		mutex_unlock(&xs->mutex);
		return err;
	}
	case XDP_UMEM_REG:
	{
		size_t mr_size = sizeof(struct xdp_umem_reg);
		struct xdp_umem_reg mr = {};
		struct xdp_umem *umem;

		if (optlen < sizeof(struct xdp_umem_reg_v1))
			return -EINVAL;
		else if (optlen < sizeof(mr))
			mr_size = sizeof(struct xdp_umem_reg_v1);

		if (copy_from_sockptr(&mr, optval, mr_size))
			return -EFAULT;

		mutex_lock(&xs->mutex);
		if (xs->state != XSK_READY || xs->umem) {
			mutex_unlock(&xs->mutex);
			return -EBUSY;
		}

		umem = xdp_umem_create(&mr);
		if (IS_ERR(umem)) {
			mutex_unlock(&xs->mutex);
			return PTR_ERR(umem);
		}

		/* Make sure umem is ready before it can be seen by others */
		smp_wmb();
		WRITE_ONCE(xs->umem, umem);
		mutex_unlock(&xs->mutex);
		return 0;
	}
	case XDP_UMEM_FILL_RING:
	case XDP_UMEM_COMPLETION_RING:
	{
		struct xsk_queue **q;
		int entries;

		if (copy_from_sockptr(&entries, optval, sizeof(entries)))
			return -EFAULT;

		mutex_lock(&xs->mutex);
		if (xs->state != XSK_READY) {
			mutex_unlock(&xs->mutex);
			return -EBUSY;
		}

		q = (optname == XDP_UMEM_FILL_RING) ? &xs->fq_tmp :
			&xs->cq_tmp;
		err = xsk_init_queue(entries, q, true);
		mutex_unlock(&xs->mutex);
		return err;
	}
	default:
		break;
	}

	return -ENOPROTOOPT;
}

static void xsk_enter_rxtx_offsets(struct xdp_ring_offset_v1 *ring)
{
	ring->producer = offsetof(struct xdp_rxtx_ring, ptrs.producer);
	ring->consumer = offsetof(struct xdp_rxtx_ring, ptrs.consumer);
	ring->desc = offsetof(struct xdp_rxtx_ring, desc);
}

static void xsk_enter_umem_offsets(struct xdp_ring_offset_v1 *ring)
{
	ring->producer = offsetof(struct xdp_umem_ring, ptrs.producer);
	ring->consumer = offsetof(struct xdp_umem_ring, ptrs.consumer);
	ring->desc = offsetof(struct xdp_umem_ring, desc);
}

struct xdp_statistics_v1 {
	__u64 rx_dropped;
	__u64 rx_invalid_descs;
	__u64 tx_invalid_descs;
};

static int xsk_getsockopt(struct socket *sock, int level, int optname,
			  char __user *optval, int __user *optlen)
{
	struct sock *sk = sock->sk;
	struct xdp_sock *xs = xdp_sk(sk);
	int len;

	if (level != SOL_XDP)
		return -ENOPROTOOPT;

	if (get_user(len, optlen))
		return -EFAULT;
	if (len < 0)
		return -EINVAL;

	switch (optname) {
	case XDP_STATISTICS:
	{
		struct xdp_statistics stats = {};
		bool extra_stats = true;
		size_t stats_size;

		if (len < sizeof(struct xdp_statistics_v1)) {
			return -EINVAL;
		} else if (len < sizeof(stats)) {
			extra_stats = false;
			stats_size = sizeof(struct xdp_statistics_v1);
		} else {
			stats_size = sizeof(stats);
		}

		mutex_lock(&xs->mutex);
		stats.rx_dropped = xs->rx_dropped;
		if (extra_stats) {
			stats.rx_ring_full = xs->rx_queue_full;
			stats.rx_fill_ring_empty_descs =
				xs->pool ? xskq_nb_queue_empty_descs(xs->pool->fq) : 0;
			stats.tx_ring_empty_descs = xskq_nb_queue_empty_descs(xs->tx);
		} else {
			stats.rx_dropped += xs->rx_queue_full;
		}
		stats.rx_invalid_descs = xskq_nb_invalid_descs(xs->rx);
		stats.tx_invalid_descs = xskq_nb_invalid_descs(xs->tx);
		mutex_unlock(&xs->mutex);

		if (copy_to_user(optval, &stats, stats_size))
			return -EFAULT;
		if (put_user(stats_size, optlen))
			return -EFAULT;

		return 0;
	}
	case XDP_MMAP_OFFSETS:
	{
		struct xdp_mmap_offsets off;
		struct xdp_mmap_offsets_v1 off_v1;
		bool flags_supported = true;
		void *to_copy;

		if (len < sizeof(off_v1))
			return -EINVAL;
		else if (len < sizeof(off))
			flags_supported = false;

		if (flags_supported) {
			/* xdp_ring_offset is identical to xdp_ring_offset_v1
			 * except for the flags field added to the end.
			 */
			xsk_enter_rxtx_offsets((struct xdp_ring_offset_v1 *)
					       &off.rx);
			xsk_enter_rxtx_offsets((struct xdp_ring_offset_v1 *)
					       &off.tx);
			xsk_enter_umem_offsets((struct xdp_ring_offset_v1 *)
					       &off.fr);
			xsk_enter_umem_offsets((struct xdp_ring_offset_v1 *)
					       &off.cr);
			off.rx.flags = offsetof(struct xdp_rxtx_ring,
						ptrs.flags);
			off.tx.flags = offsetof(struct xdp_rxtx_ring,
						ptrs.flags);
			off.fr.flags = offsetof(struct xdp_umem_ring,
						ptrs.flags);
			off.cr.flags = offsetof(struct xdp_umem_ring,
						ptrs.flags);

			len = sizeof(off);
			to_copy = &off;
		} else {
			xsk_enter_rxtx_offsets(&off_v1.rx);
			xsk_enter_rxtx_offsets(&off_v1.tx);
			xsk_enter_umem_offsets(&off_v1.fr);
			xsk_enter_umem_offsets(&off_v1.cr);

			len = sizeof(off_v1);
			to_copy = &off_v1;
		}

		if (copy_to_user(optval, to_copy, len))
			return -EFAULT;
		if (put_user(len, optlen))
			return -EFAULT;

		return 0;
	}
	case XDP_OPTIONS:
	{
		struct xdp_options opts = {};

		if (len < sizeof(opts))
			return -EINVAL;

		mutex_lock(&xs->mutex);
		if (xs->zc)
			opts.flags |= XDP_OPTIONS_ZEROCOPY;
		mutex_unlock(&xs->mutex);

		len = sizeof(opts);
		if (copy_to_user(optval, &opts, len))
			return -EFAULT;
		if (put_user(len, optlen))
			return -EFAULT;

		return 0;
	}
	default:
		break;
	}

	return -EOPNOTSUPP;
}

static int xsk_mmap(struct file *file, struct socket *sock,
		    struct vm_area_struct *vma)
{
	loff_t offset = (loff_t)vma->vm_pgoff << PAGE_SHIFT;
	unsigned long size = vma->vm_end - vma->vm_start;
	struct xdp_sock *xs = xdp_sk(sock->sk);
	int state = READ_ONCE(xs->state);
	struct xsk_queue *q = NULL;

	if (state != XSK_READY && state != XSK_BOUND)
		return -EBUSY;

	if (offset == XDP_PGOFF_RX_RING) {
		q = READ_ONCE(xs->rx);
	} else if (offset == XDP_PGOFF_TX_RING) {
		q = READ_ONCE(xs->tx);
	} else {
		/* Matches the smp_wmb() in XDP_UMEM_REG */
		smp_rmb();
		if (offset == XDP_UMEM_PGOFF_FILL_RING)
			q = state == XSK_READY ? READ_ONCE(xs->fq_tmp) :
						 READ_ONCE(xs->pool->fq);
		else if (offset == XDP_UMEM_PGOFF_COMPLETION_RING)
			q = state == XSK_READY ? READ_ONCE(xs->cq_tmp) :
						 READ_ONCE(xs->pool->cq);
	}

	if (!q)
		return -EINVAL;

	/* Matches the smp_wmb() in xsk_init_queue */
	smp_rmb();
	if (size > q->ring_vmalloc_size)
		return -EINVAL;

	return remap_vmalloc_range(vma, q->ring, 0);
}

static int xsk_notifier(struct notifier_block *this,
			unsigned long msg, void *ptr)
{
	struct net_device *dev = netdev_notifier_info_to_dev(ptr);
	struct net *net = dev_net(dev);
	struct sock *sk;

	switch (msg) {
	case NETDEV_UNREGISTER:
		mutex_lock(&net->xdp.lock);
		sk_for_each(sk, &net->xdp.list) {
			struct xdp_sock *xs = xdp_sk(sk);

			mutex_lock(&xs->mutex);
			if (xs->dev == dev) {
				sk->sk_err = ENETDOWN;
				if (!sock_flag(sk, SOCK_DEAD))
					sk_error_report(sk);

				xsk_unbind_dev(xs);

				/* Clear device references. */
				xp_clear_dev(xs->pool);
			}
			mutex_unlock(&xs->mutex);
		}
		mutex_unlock(&net->xdp.lock);
		break;
	}
	return NOTIFY_DONE;
}

static struct proto xsk_proto = {
	.name =		"XDP",
	.owner =	THIS_MODULE,
	.obj_size =	sizeof(struct xdp_sock),
};

static const struct proto_ops xsk_proto_ops = {
	.family		= PF_XDP,
	.owner		= THIS_MODULE,
	.release	= xsk_release,
	.bind		= xsk_bind,
	.connect	= sock_no_connect,
	.socketpair	= sock_no_socketpair,
	.accept		= sock_no_accept,
	.getname	= sock_no_getname,
	.poll		= xsk_poll,
	.ioctl		= sock_no_ioctl,
	.listen		= sock_no_listen,
	.shutdown	= sock_no_shutdown,
	.setsockopt	= xsk_setsockopt,
	.getsockopt	= xsk_getsockopt,
	.sendmsg	= xsk_sendmsg,
	.recvmsg	= xsk_recvmsg,
	.mmap		= xsk_mmap,
};

static void xsk_destruct(struct sock *sk)
{
	struct xdp_sock *xs = xdp_sk(sk);

	if (!sock_flag(sk, SOCK_DEAD))
		return;

	if (!xp_put_pool(xs->pool))
		xdp_put_umem(xs->umem, !xs->pool);
}

static int xsk_create(struct net *net, struct socket *sock, int protocol,
		      int kern)
{
	struct xdp_sock *xs;
	struct sock *sk;

	if (!ns_capable(net->user_ns, CAP_NET_RAW))
		return -EPERM;
	if (sock->type != SOCK_RAW)
		return -ESOCKTNOSUPPORT;

	if (protocol)
		return -EPROTONOSUPPORT;

	sock->state = SS_UNCONNECTED;

	sk = sk_alloc(net, PF_XDP, GFP_KERNEL, &xsk_proto, kern);
	if (!sk)
		return -ENOBUFS;

	sock->ops = &xsk_proto_ops;

	sock_init_data(sock, sk);

	sk->sk_family = PF_XDP;

	sk->sk_destruct = xsk_destruct;

	sock_set_flag(sk, SOCK_RCU_FREE);

	xs = xdp_sk(sk);
	xs->state = XSK_READY;
	mutex_init(&xs->mutex);
	spin_lock_init(&xs->rx_lock);

	INIT_LIST_HEAD(&xs->map_list);
	spin_lock_init(&xs->map_list_lock);

	mutex_lock(&net->xdp.lock);
	sk_add_node_rcu(sk, &net->xdp.list);
	mutex_unlock(&net->xdp.lock);

	sock_prot_inuse_add(net, &xsk_proto, 1);

	return 0;
}

static const struct net_proto_family xsk_family_ops = {
	.family = PF_XDP,
	.create = xsk_create,
	.owner	= THIS_MODULE,
};

static struct notifier_block xsk_netdev_notifier = {
	.notifier_call	= xsk_notifier,
};

static int __net_init xsk_net_init(struct net *net)
{
	mutex_init(&net->xdp.lock);
	INIT_HLIST_HEAD(&net->xdp.list);
	return 0;
}

static void __net_exit xsk_net_exit(struct net *net)
{
	WARN_ON_ONCE(!hlist_empty(&net->xdp.list));
}

static struct pernet_operations xsk_net_ops = {
	.init = xsk_net_init,
	.exit = xsk_net_exit,
};

static int __init xsk_init(void)
{
	int err, cpu;

	err = proto_register(&xsk_proto, 0 /* no slab */);
	if (err)
		goto out;

	err = sock_register(&xsk_family_ops);
	if (err)
		goto out_proto;

	err = register_pernet_subsys(&xsk_net_ops);
	if (err)
		goto out_sk;

	err = register_netdevice_notifier(&xsk_netdev_notifier);
	if (err)
		goto out_pernet;

	for_each_possible_cpu(cpu)
		INIT_LIST_HEAD(&per_cpu(xskmap_flush_list, cpu));
	return 0;

out_pernet:
	unregister_pernet_subsys(&xsk_net_ops);
out_sk:
	sock_unregister(PF_XDP);
out_proto:
	proto_unregister(&xsk_proto);
out:
	return err;
}

fs_initcall(xsk_init);<|MERGE_RESOLUTION|>--- conflicted
+++ resolved
@@ -682,12 +682,7 @@
 
 	skb->dev = dev;
 	skb->priority = xs->sk.sk_priority;
-<<<<<<< HEAD
-	skb->mark = xs->sk.sk_mark;
-=======
 	skb->mark = READ_ONCE(xs->sk.sk_mark);
-	skb_shinfo(skb)->destructor_arg = (void *)(long)desc->addr;
->>>>>>> 999f6631
 	skb->destructor = xsk_destruct_skb;
 	xsk_set_destructor_arg(skb);
 
