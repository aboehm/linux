/*
 * Device Tree file for HP t5325 Thin Client"
 *
 * Copyright (C) 2014
 *
 * Thomas Petazzoni <thomas.petazzoni@free-electrons.com>
 * Andrew Lunn <andrew@lunn.ch>
 *
 * This file is licensed under the terms of the GNU General Public
 * License version 2.  This program is licensed "as is" without any
 * warranty of any kind, whether express or implied.
*/

/dts-v1/;

#include "kirkwood.dtsi"
#include "kirkwood-6281.dtsi"

/ {
	model = "HP t5325 Thin Client";
	compatible = "hp,t5325", "marvell,kirkwood-88f6281", "marvell,kirkwood";

	memory {
		device_type = "memory";
		reg = <0x00000000 0x20000000>;
	};

	chosen {
		bootargs = "console=ttyS0,115200n8";
		stdout-path = &uart0;
	};

	mbus {
		pcie-controller {
			status = "okay";

			pcie@1,0 {
				status = "okay";
			};
		};
	};

	ocp@f1000000 {
		pinctrl: pin-controller@10000 {
			pinctrl-0 = <&pmx_i2s &pmx_sysrst>;
			pinctrl-names = "default";

			pmx_button_power: pmx-button_power {
				marvell,pins = "mpp45";
				marvell,function = "gpio";
			};

			pmx_power_off: pmx-power-off {
				marvell,pins = "mpp48";
				marvell,function = "gpio";
			};

			pmx_led: pmx-led {
				marvell,pins = "mpp21";
				marvell,function = "gpio";
			};

			pmx_usb_sata_power_enable: pmx-usb-sata-power-enable {
				marvell,pins = "mpp44";
				marvell,function = "gpio";
			};

			pmx_spi: pmx-spi {
				marvell,pins = "mpp1", "mpp2", "mpp3", "mpp7";
				marvell,function = "spi";
			};

			pmx_sysrst: pmx-sysrst {
				marvell,pins = "mpp6";
				marvell,function = "sysrst";
			};

			pmx_i2s: pmx-i2s {
				marvell,pins = "mpp39", "mpp40", "mpp41", "mpp42",
					       "mpp43";
				marvell,function = "audio";
			};
		};

		spi@10600 {
			status = "okay";

			flash@0 {
				#address-cells = <1>;
				#size-cells = <1>;
				compatible = "st,m25p80";
				spi-max-frequency = <86000000>;
				reg = <0>;
				mode = <0>;

				partition@0 {
					reg = <0x0 0x80000>;
					label = "u-boot";
				};

				partition@1 {
					reg = <0x80000 0x40000>;
					label = "SSD firmware";
				};

				partition@2 {
					reg = <0xc0000 0x10000>;
					label = "u-boot env";
				};

				partition@3 {
					reg = <0xd0000 0x10000>;
					label = "permanent u-boot env";
				};

				partition@4 {
					reg = <0xd0000 0x10000>;
					label = "permanent u-boot env";
				};
			};
		};

		i2c@11000 {
			status = "okay";
<<<<<<< HEAD
=======

			alc5621: alc5621@1a {
				compatible = "realtek,alc5621";
				reg = <0x1a>;
				#sound-dai-cells = <0>;
				add-ctrl = <0x3700>;
				jack-det-ctrl = <0x4810>;
			};
>>>>>>> 0f16aa3c
		};

		serial@12000 {
			status = "okay";
		};

		sata@80000 {
			status = "okay";
			nr-ports = <2>;
		};

		audio: audio-controller@a0000 {
			status = "okay";
		};
	};

	regulators {
		compatible = "simple-bus";
		#address-cells = <1>;
		#size-cells = <0>;
		pinctrl-0 = <&pmx_usb_sata_power_enable>;
		pinctrl-names = "default";

		usb_power: regulator@1 {
			compatible = "regulator-fixed";
			reg = <1>;
			regulator-name = "USB-SATA Power";
			regulator-min-microvolt = <5000000>;
			regulator-max-microvolt = <5000000>;
			enable-active-high;
			regulator-always-on;
			regulator-boot-on;
			gpio = <&gpio1 12 GPIO_ACTIVE_HIGH>;
		};
	};

	gpio_keys {
		compatible = "gpio-keys";
		#address-cells = <1>;
		#size-cells = <0>;
		pinctrl-0 = <&pmx_button_power>;
		pinctrl-names = "default";

		button@1 {
			label = "Power Button";
			linux,code = <KEY_POWER>;
			gpios = <&gpio1 13 GPIO_ACTIVE_HIGH>;
		};
	};

	gpio_poweroff {
		compatible = "gpio-poweroff";
		pinctrl-0 = <&pmx_power_off>;
		pinctrl-names = "default";
		gpios = <&gpio1 17 GPIO_ACTIVE_HIGH>;
	};

	sound {
		compatible = "simple-audio-card";
		simple-audio-card,format = "i2s";
		simple-audio-card,routing =
			"Headphone Jack", "HPL",
			"Headphone Jack", "HPR",
			"Speaker", "SPKOUT",
			"Speaker", "SPKOUTN",
			"MIC1", "Mic Jack",
			"MIC2", "Mic Jack";
		simple-audio-card,widgets =
			"Headphone", "Headphone Jack",
			"Speaker", "Speaker",
			"Microphone", "Mic Jack";

		simple-audio-card,mclk-fs = <256>;

		simple-audio-card,cpu {
			sound-dai = <&audio>;
		};

		simple-audio-card,codec {
			sound-dai = <&alc5621>;
		};
	};
};

&mdio {
	status = "okay";

	ethphy0: ethernet-phy {
		device_type = "ethernet-phy";
		reg = <8>;
	};
};

&eth0 {
	status = "okay";
	ethernet0-port@0 {
		phy-handle = <&ethphy0>;
	};
};<|MERGE_RESOLUTION|>--- conflicted
+++ resolved
@@ -122,8 +122,6 @@
 
 		i2c@11000 {
 			status = "okay";
-<<<<<<< HEAD
-=======
 
 			alc5621: alc5621@1a {
 				compatible = "realtek,alc5621";
@@ -132,7 +130,6 @@
 				add-ctrl = <0x3700>;
 				jack-det-ctrl = <0x4810>;
 			};
->>>>>>> 0f16aa3c
 		};
 
 		serial@12000 {
