// SPDX-License-Identifier: GPL-2.0+
/*
 * Charger Driver for Rockchip rk817
 *
 * Copyright (c) 2021 Maya Matuszczyk <maccraft123mc@gmail.com>
 *
 * Authors: Maya Matuszczyk <maccraft123mc@gmail.com>
 *	    Chris Morgan <macromorgan@hotmail.com>
 */

#include <asm/unaligned.h>
#include <linux/devm-helpers.h>
#include <linux/mfd/rk808.h>
#include <linux/irq.h>
#include <linux/of.h>
#include <linux/platform_device.h>
#include <linux/power_supply.h>
#include <linux/regmap.h>

/* Charging statuses reported by hardware register */
enum rk817_charge_status {
	CHRG_OFF,
	DEAD_CHRG,
	TRICKLE_CHRG,
	CC_OR_CV_CHRG,
	CHARGE_FINISH,
	USB_OVER_VOL,
	BAT_TMP_ERR,
	BAT_TIM_ERR,
};

/*
 * Max charging current read to/written from hardware register.
 * Note how highest value corresponding to 0x7 is the lowest
 * current, this is per the datasheet.
 */
enum rk817_chg_cur {
	CHG_1A,
	CHG_1_5A,
	CHG_2A,
	CHG_2_5A,
	CHG_2_75A,
	CHG_3A,
	CHG_3_5A,
	CHG_0_5A,
};

struct rk817_charger {
	struct device *dev;
	struct rk808 *rk808;

	struct power_supply *bat_ps;
	struct power_supply *chg_ps;
	bool plugged_in;
	bool battery_present;

	/*
	 * voltage_k and voltage_b values are used to calibrate the ADC
	 * voltage readings. While they are documented in the BSP kernel and
	 * datasheet as voltage_k and voltage_b, there is no further
	 * information explaining them in more detail.
	 */

	uint32_t voltage_k;
	uint32_t voltage_b;

	/*
	 * soc - state of charge - like the BSP this is stored as a percentage,
	 * to the thousandth. BSP has a display state of charge (dsoc) and a
	 * remaining state of charge (rsoc). This value will be used for both
	 * purposes here so we don't do any fancy math to try and "smooth" the
	 * charge and just report it as it is. Note for example an soc of 100
	 * is stored as 100000, an soc of 50 is stored as 50000, etc.
	 */
	int soc;

	/*
	 * Capacity of battery when fully charged, equal or less than design
	 * capacity depending upon wear. BSP kernel saves to nvram in mAh,
	 * so this value is in mAh not the standard uAh.
	 */
	int fcc_mah;

	/*
	 * Calibrate the SOC on a fully charged battery, this way we can use
	 * the calibrated SOC value to correct for columb counter drift.
	 */
	bool soc_cal;

	/* Implementation specific immutable properties from device tree */
	int res_div;
	int sleep_enter_current_ua;
	int sleep_filter_current_ua;
	int bat_charge_full_design_uah;
	int bat_voltage_min_design_uv;
	int bat_voltage_max_design_uv;

	/* Values updated periodically by driver for display. */
	int charge_now_uah;
	int volt_avg_uv;
	int cur_avg_ua;
	int max_chg_cur_ua;
	int max_chg_volt_uv;
	int charge_status;
	int charger_input_volt_avg_uv;

	/* Work queue to periodically update values. */
	struct delayed_work work;
};

/* ADC coefficients extracted from BSP kernel */
#define ADC_TO_CURRENT(adc_value, res_div)	\
	(adc_value * 172 / res_div)

#define CURRENT_TO_ADC(current, samp_res)	\
	(current * samp_res / 172)

#define CHARGE_TO_ADC(capacity, res_div)	\
	(capacity * res_div * 3600 / 172 * 1000)

#define ADC_TO_CHARGE_UAH(adc_value, res_div)	\
	(adc_value / 3600 * 172 / res_div)

static int rk817_chg_cur_to_reg(u32 chg_cur_ma)
{
	if (chg_cur_ma >= 3500)
		return CHG_3_5A;
	else if (chg_cur_ma >= 3000)
		return CHG_3A;
	else if (chg_cur_ma >= 2750)
		return CHG_2_75A;
	else if (chg_cur_ma >= 2500)
		return CHG_2_5A;
	else if (chg_cur_ma >= 2000)
		return CHG_2A;
	else if (chg_cur_ma >= 1500)
		return CHG_1_5A;
	else if (chg_cur_ma >= 1000)
		return CHG_1A;
	else if (chg_cur_ma >= 500)
		return CHG_0_5A;
	else
		return -EINVAL;
}

static int rk817_chg_cur_from_reg(u8 reg)
{
	switch (reg) {
	case CHG_0_5A:
		return 500000;
	case CHG_1A:
		return 1000000;
	case CHG_1_5A:
		return 1500000;
	case CHG_2A:
		return 2000000;
	case CHG_2_5A:
		return 2500000;
	case CHG_2_75A:
		return 2750000;
	case CHG_3A:
		return 3000000;
	case CHG_3_5A:
		return 3500000;
	default:
		return -EINVAL;
	}
}

static void rk817_bat_calib_vol(struct rk817_charger *charger)
{
	uint32_t vcalib0 = 0;
	uint32_t vcalib1 = 0;
	u8 bulk_reg[2];

	/* calibrate voltage */
	regmap_bulk_read(charger->rk808->regmap, RK817_GAS_GAUGE_VCALIB0_H,
			 bulk_reg, 2);
	vcalib0 = get_unaligned_be16(bulk_reg);

	regmap_bulk_read(charger->rk808->regmap, RK817_GAS_GAUGE_VCALIB1_H,
			 bulk_reg, 2);
	vcalib1 = get_unaligned_be16(bulk_reg);

	/* values were taken from BSP kernel */
	charger->voltage_k = (4025 - 2300) * 1000 /
			     ((vcalib1 - vcalib0) ? (vcalib1 - vcalib0) : 1);
	charger->voltage_b = 4025 - (charger->voltage_k * vcalib1) / 1000;
}

static void rk817_bat_calib_cur(struct rk817_charger *charger)
{
	u8 bulk_reg[2];

	/* calibrate current */
	regmap_bulk_read(charger->rk808->regmap, RK817_GAS_GAUGE_IOFFSET_H,
			 bulk_reg, 2);
	regmap_bulk_write(charger->rk808->regmap, RK817_GAS_GAUGE_CAL_OFFSET_H,
			  bulk_reg, 2);
}

/*
 * note that only the fcc_mah is really used by this driver, the other values
 * are to ensure we can remain backwards compatible with the BSP kernel.
 */
static int rk817_record_battery_nvram_values(struct rk817_charger *charger)
{
	u8 bulk_reg[3];
	int ret, rsoc;

	/*
	 * write the soc value to the nvram location used by the BSP kernel
	 * for the dsoc value.
	 */
	put_unaligned_le24(charger->soc, bulk_reg);
	ret = regmap_bulk_write(charger->rk808->regmap, RK817_GAS_GAUGE_BAT_R1,
				bulk_reg, 3);
	if (ret < 0)
		return ret;
	/*
	 * write the remaining capacity in mah to the nvram location used by
	 * the BSP kernel for the rsoc value.
	 */
	rsoc = (charger->soc * charger->fcc_mah) / 100000;
	put_unaligned_le24(rsoc, bulk_reg);
	ret = regmap_bulk_write(charger->rk808->regmap, RK817_GAS_GAUGE_DATA0,
				bulk_reg, 3);
	if (ret < 0)
		return ret;
	/* write the fcc_mah in mAh, just as the BSP kernel does. */
	put_unaligned_le24(charger->fcc_mah, bulk_reg);
	ret = regmap_bulk_write(charger->rk808->regmap, RK817_GAS_GAUGE_DATA3,
				bulk_reg, 3);
	if (ret < 0)
		return ret;

	return 0;
}

static int rk817_bat_calib_cap(struct rk817_charger *charger)
{
	struct rk808 *rk808 = charger->rk808;
	int tmp, charge_now, charge_now_adc, volt_avg;
	u8 bulk_reg[4];

	/* Calibrate the soc and fcc on a fully charged battery */

	if (charger->charge_status == CHARGE_FINISH && (!charger->soc_cal)) {
		/*
		 * soc should be 100000 and columb counter should show the full
		 * charge capacity. Note that if the device is unplugged for a
		 * period of several days the columb counter will have a large
		 * margin of error, so setting it back to the full charge on
		 * a completed charge cycle should correct this (my device was
		 * showing 33% battery after 3 days unplugged when it should
		 * have been closer to 95% based on voltage and charge
		 * current).
		 */

		charger->soc = 100000;
		charge_now_adc = CHARGE_TO_ADC(charger->fcc_mah,
					       charger->res_div);
		put_unaligned_be32(charge_now_adc, bulk_reg);
		regmap_bulk_write(rk808->regmap, RK817_GAS_GAUGE_Q_INIT_H3,
				  bulk_reg, 4);

		charger->soc_cal = 1;
		dev_dbg(charger->dev,
			"Fully charged. SOC is %d, full capacity is %d\n",
			charger->soc, charger->fcc_mah * 1000);
	}

	/*
	 * The columb counter can drift up slightly, so we should correct for
	 * it. But don't correct it until we're at 100% soc.
	 */
	if (charger->charge_status == CHARGE_FINISH && charger->soc_cal) {
		regmap_bulk_read(rk808->regmap, RK817_GAS_GAUGE_Q_PRES_H3,
				 bulk_reg, 4);
		charge_now_adc = get_unaligned_be32(bulk_reg);
		if (charge_now_adc < 0)
			return charge_now_adc;
		charge_now = ADC_TO_CHARGE_UAH(charge_now_adc,
					       charger->res_div);

		/*
		 * Re-init columb counter with updated values to correct drift.
		 */
		if (charge_now / 1000 > charger->fcc_mah) {
			dev_dbg(charger->dev,
				"Recalibrating columb counter to %d uah\n",
				charge_now);
			/*
			 * Order of operations matters here to ensure we keep
			 * enough precision until the last step to keep from
			 * making needless updates to columb counter.
			 */
			charge_now_adc = CHARGE_TO_ADC(charger->fcc_mah,
					 charger->res_div);
			put_unaligned_be32(charge_now_adc, bulk_reg);
			regmap_bulk_write(rk808->regmap,
					  RK817_GAS_GAUGE_Q_INIT_H3,
					  bulk_reg, 4);
		}
	}

	/*
	 * Calibrate the fully charged capacity when we previously had a full
	 * battery (soc_cal = 1) and are now empty (at or below minimum design
	 * voltage). If our columb counter is still positive, subtract that
	 * from our fcc value to get a calibrated fcc, and if our columb
	 * counter is negative add that to our fcc (but not to exceed our
	 * design capacity).
	 */
	regmap_bulk_read(charger->rk808->regmap, RK817_GAS_GAUGE_BAT_VOL_H,
			 bulk_reg, 2);
	tmp = get_unaligned_be16(bulk_reg);
	volt_avg = (charger->voltage_k * tmp) + 1000 * charger->voltage_b;
	if (volt_avg <= charger->bat_voltage_min_design_uv &&
	    charger->soc_cal) {
		regmap_bulk_read(rk808->regmap, RK817_GAS_GAUGE_Q_PRES_H3,
				 bulk_reg, 4);
		charge_now_adc = get_unaligned_be32(bulk_reg);
		charge_now = ADC_TO_CHARGE_UAH(charge_now_adc,
					       charger->res_div);
		/*
		 * Note, if charge_now is negative this will add it (what we
		 * want) and if it's positive this will subtract (also what
		 * we want).
		 */
		charger->fcc_mah = charger->fcc_mah - (charge_now / 1000);

		dev_dbg(charger->dev,
			"Recalibrating full charge capacity to %d uah\n",
			charger->fcc_mah * 1000);
	}

	/*
	 * Set the SOC to 0 if we are below the minimum system voltage.
	 */
	if (volt_avg <= charger->bat_voltage_min_design_uv) {
		charger->soc = 0;
		charge_now_adc = CHARGE_TO_ADC(0, charger->res_div);
		put_unaligned_be32(charge_now_adc, bulk_reg);
		regmap_bulk_write(rk808->regmap,
				  RK817_GAS_GAUGE_Q_INIT_H3, bulk_reg, 4);
		dev_warn(charger->dev,
			 "Battery voltage %d below minimum voltage %d\n",
			 volt_avg, charger->bat_voltage_min_design_uv);
		}

	rk817_record_battery_nvram_values(charger);

	return 0;
}

static void rk817_read_props(struct rk817_charger *charger)
{
	int tmp, reg;
	u8 bulk_reg[4];

	/*
	 * Recalibrate voltage and current readings if we need to BSP does both
	 * on CUR_CALIB_UPD, ignoring VOL_CALIB_UPD. Curiously enough, both
	 * documentation and the BSP show that you perform an update if bit 7
	 * is 1, but you clear the status by writing a 1 to bit 7.
	 */
	regmap_read(charger->rk808->regmap, RK817_GAS_GAUGE_ADC_CONFIG1, &reg);
	if (reg & RK817_VOL_CUR_CALIB_UPD) {
		rk817_bat_calib_cur(charger);
		rk817_bat_calib_vol(charger);
		regmap_write_bits(charger->rk808->regmap,
				  RK817_GAS_GAUGE_ADC_CONFIG1,
				  RK817_VOL_CUR_CALIB_UPD,
				  RK817_VOL_CUR_CALIB_UPD);
	}

	/* Update reported charge. */
	regmap_bulk_read(charger->rk808->regmap, RK817_GAS_GAUGE_Q_PRES_H3,
			 bulk_reg, 4);
	tmp = get_unaligned_be32(bulk_reg);
	charger->charge_now_uah = ADC_TO_CHARGE_UAH(tmp, charger->res_div);
	if (charger->charge_now_uah < 0)
		charger->charge_now_uah = 0;
	if (charger->charge_now_uah > charger->fcc_mah * 1000)
		charger->charge_now_uah = charger->fcc_mah * 1000;

	/* Update soc based on reported charge. */
	charger->soc = charger->charge_now_uah * 100 / charger->fcc_mah;

	/* Update reported voltage. */
	regmap_bulk_read(charger->rk808->regmap, RK817_GAS_GAUGE_BAT_VOL_H,
			 bulk_reg, 2);
	tmp = get_unaligned_be16(bulk_reg);
	charger->volt_avg_uv = (charger->voltage_k * tmp) + 1000 *
				charger->voltage_b;

	/*
	 * Update reported current. Note value from registers is a signed 16
	 * bit int.
	 */
	regmap_bulk_read(charger->rk808->regmap, RK817_GAS_GAUGE_BAT_CUR_H,
			 bulk_reg, 2);
	tmp = (short int)get_unaligned_be16(bulk_reg);
	charger->cur_avg_ua = ADC_TO_CURRENT(tmp, charger->res_div);

	/*
	 * Update the max charge current. This value shouldn't change, but we
	 * can read it to report what the PMIC says it is instead of simply
	 * returning the default value.
	 */
	regmap_read(charger->rk808->regmap, RK817_PMIC_CHRG_OUT, &reg);
	charger->max_chg_cur_ua =
		rk817_chg_cur_from_reg(reg & RK817_CHRG_CUR_SEL);

	/*
	 * Update max charge voltage. Like the max charge current this value
	 * shouldn't change, but we can report what the PMIC says.
	 */
	regmap_read(charger->rk808->regmap, RK817_PMIC_CHRG_OUT, &reg);
	charger->max_chg_volt_uv = ((((reg & RK817_CHRG_VOL_SEL) >> 4) *
				    50000) + 4100000);

	/* Check if battery still present. */
	regmap_read(charger->rk808->regmap, RK817_PMIC_CHRG_STS, &reg);
	charger->battery_present = (reg & RK817_BAT_EXS);

	/* Get which type of charge we are using (if any). */
	regmap_read(charger->rk808->regmap, RK817_PMIC_CHRG_STS, &reg);
	charger->charge_status = (reg >> 4) & 0x07;

	/*
	 * Get charger input voltage. Note that on my example hardware (an
	 * Odroid Go Advance) the voltage of the power connector is measured
	 * on the register labelled USB in the datasheet; I don't know if this
	 * is how it is designed or just a quirk of the implementation. I
	 * believe this will also measure the voltage of the USB output when in
	 * OTG mode, if that is the case we may need to change this in the
	 * future to return 0 if the power supply status is offline (I can't
	 * test this with my current implementation. Also, when the voltage
	 * should be zero sometimes the ADC still shows a single bit (which
	 * would register as 20000uv). When this happens set it to 0.
	 */
	regmap_bulk_read(charger->rk808->regmap, RK817_GAS_GAUGE_USB_VOL_H,
			 bulk_reg, 2);
	reg = get_unaligned_be16(bulk_reg);
	if (reg > 1) {
		tmp = ((charger->voltage_k * reg / 1000 + charger->voltage_b) *
		       60 / 46);
		charger->charger_input_volt_avg_uv = tmp * 1000;
	} else {
		charger->charger_input_volt_avg_uv = 0;
	}

	/* Calibrate battery capacity and soc. */
	rk817_bat_calib_cap(charger);
}

static int rk817_bat_get_prop(struct power_supply *ps,
		enum power_supply_property prop,
		union power_supply_propval *val)
{
	struct rk817_charger *charger = power_supply_get_drvdata(ps);

	switch (prop) {
	case POWER_SUPPLY_PROP_PRESENT:
		val->intval = charger->battery_present;
		break;
	case POWER_SUPPLY_PROP_STATUS:
		if (charger->cur_avg_ua < 0) {
			val->intval = POWER_SUPPLY_STATUS_DISCHARGING;
			break;
		}
		switch (charger->charge_status) {
		case CHRG_OFF:
			val->intval = POWER_SUPPLY_STATUS_NOT_CHARGING;
			break;
		/*
		 * Dead charge is documented, but not explained. I never
		 * observed it but assume it's a pre-charge for a dead
		 * battery.
		 */
		case DEAD_CHRG:
		case TRICKLE_CHRG:
		case CC_OR_CV_CHRG:
			val->intval = POWER_SUPPLY_STATUS_CHARGING;
			break;
		case CHARGE_FINISH:
			val->intval = POWER_SUPPLY_STATUS_FULL;
			break;
		default:
			val->intval = POWER_SUPPLY_STATUS_UNKNOWN;
			return -EINVAL;

		}
		break;
	case POWER_SUPPLY_PROP_CHARGE_TYPE:
		switch (charger->charge_status) {
		case CHRG_OFF:
		case CHARGE_FINISH:
			val->intval = POWER_SUPPLY_CHARGE_TYPE_NONE;
			break;
		case TRICKLE_CHRG:
			val->intval = POWER_SUPPLY_CHARGE_TYPE_TRICKLE;
			break;
		case DEAD_CHRG:
		case CC_OR_CV_CHRG:
			val->intval = POWER_SUPPLY_CHARGE_TYPE_STANDARD;
			break;
		default:
			val->intval = POWER_SUPPLY_CHARGE_TYPE_UNKNOWN;
			break;
		}
		break;
	case POWER_SUPPLY_PROP_CHARGE_FULL:
		val->intval = charger->fcc_mah * 1000;
		break;
	case POWER_SUPPLY_PROP_CHARGE_FULL_DESIGN:
		val->intval = charger->bat_charge_full_design_uah;
		break;
	case POWER_SUPPLY_PROP_CHARGE_EMPTY_DESIGN:
		val->intval = 0;
		break;
	case POWER_SUPPLY_PROP_CHARGE_NOW:
		val->intval = charger->charge_now_uah;
		break;
	case POWER_SUPPLY_PROP_VOLTAGE_MIN_DESIGN:
		val->intval = charger->bat_voltage_min_design_uv;
		break;
	case POWER_SUPPLY_PROP_CAPACITY:
		/* Add 500 so that values like 99999 are 100% not 99%. */
		val->intval = (charger->soc + 500) / 1000;
		if (val->intval > 100)
			val->intval = 100;
		if (val->intval < 0)
			val->intval = 0;
		break;
	case POWER_SUPPLY_PROP_VOLTAGE_AVG:
		val->intval = charger->volt_avg_uv;
		break;
	case POWER_SUPPLY_PROP_CURRENT_AVG:
		val->intval = charger->cur_avg_ua;
		break;
	case POWER_SUPPLY_PROP_CONSTANT_CHARGE_CURRENT_MAX:
		val->intval = charger->max_chg_cur_ua;
		break;
	case POWER_SUPPLY_PROP_CONSTANT_CHARGE_VOLTAGE_MAX:
		val->intval = charger->max_chg_volt_uv;
		break;
	case POWER_SUPPLY_PROP_VOLTAGE_MAX_DESIGN:
		val->intval = charger->bat_voltage_max_design_uv;
		break;
	default:
		return -EINVAL;
	}
	return 0;
}

static int rk817_chg_get_prop(struct power_supply *ps,
			      enum power_supply_property prop,
			      union power_supply_propval *val)
{
	struct rk817_charger *charger = power_supply_get_drvdata(ps);

	switch (prop) {
	case POWER_SUPPLY_PROP_ONLINE:
		val->intval = charger->plugged_in;
		break;
	case POWER_SUPPLY_PROP_VOLTAGE_MAX_DESIGN:
		/* max voltage from datasheet at 5.5v (default 5.0v) */
		val->intval = 5500000;
		break;
	case POWER_SUPPLY_PROP_VOLTAGE_MIN_DESIGN:
		/* min voltage from datasheet at 3.8v (default 5.0v) */
		val->intval = 3800000;
		break;
	case POWER_SUPPLY_PROP_VOLTAGE_AVG:
		val->intval = charger->charger_input_volt_avg_uv;
		break;
	/*
	 * While it's possible that other implementations could use different
	 * USB types, the current implementation for this PMIC (the Odroid Go
	 * Advance) only uses a dedicated charging port with no rx/tx lines.
	 */
	case POWER_SUPPLY_PROP_USB_TYPE:
		val->intval = POWER_SUPPLY_USB_TYPE_DCP;
		break;
	default:
		return -EINVAL;
	}
	return 0;

}

static irqreturn_t rk817_plug_in_isr(int irq, void *cg)
{
	struct rk817_charger *charger;

	charger = (struct rk817_charger *)cg;
	charger->plugged_in = 1;
	power_supply_changed(charger->chg_ps);
	power_supply_changed(charger->bat_ps);
	/* try to recalibrate capacity if we hit full charge. */
	charger->soc_cal = 0;

	rk817_read_props(charger);

	dev_dbg(charger->dev, "Power Cord Inserted\n");

	return IRQ_HANDLED;
}

static irqreturn_t rk817_plug_out_isr(int irq, void *cg)
{
	struct rk817_charger *charger;
	struct rk808 *rk808;

	charger = (struct rk817_charger *)cg;
	rk808 = charger->rk808;
	charger->plugged_in = 0;
	power_supply_changed(charger->bat_ps);
	power_supply_changed(charger->chg_ps);

	/*
	 * For some reason the bits of RK817_PMIC_CHRG_IN reset whenever the
	 * power cord is unplugged. This was not documented in the BSP kernel
	 * or the datasheet and only discovered by trial and error. Set minimum
	 * USB input voltage to 4.5v and enable USB voltage input limit.
	 */
	regmap_write_bits(rk808->regmap, RK817_PMIC_CHRG_IN,
			  RK817_USB_VLIM_SEL, (0x05 << 4));
	regmap_write_bits(rk808->regmap, RK817_PMIC_CHRG_IN, RK817_USB_VLIM_EN,
			  (0x01 << 7));

	/*
	 * Set average USB input current limit to 1.5A and enable USB current
	 * input limit.
	 */
	regmap_write_bits(rk808->regmap, RK817_PMIC_CHRG_IN,
			  RK817_USB_ILIM_SEL, 0x03);
	regmap_write_bits(rk808->regmap, RK817_PMIC_CHRG_IN, RK817_USB_ILIM_EN,
			  (0x01 << 3));

	rk817_read_props(charger);

	dev_dbg(charger->dev, "Power Cord Removed\n");

	return IRQ_HANDLED;
}

static enum power_supply_property rk817_bat_props[] = {
	POWER_SUPPLY_PROP_PRESENT,
	POWER_SUPPLY_PROP_STATUS,
	POWER_SUPPLY_PROP_CHARGE_TYPE,
	POWER_SUPPLY_PROP_CHARGE_FULL,
	POWER_SUPPLY_PROP_CHARGE_FULL_DESIGN,
	POWER_SUPPLY_PROP_CHARGE_EMPTY_DESIGN,
	POWER_SUPPLY_PROP_CHARGE_NOW,
	POWER_SUPPLY_PROP_CONSTANT_CHARGE_VOLTAGE_MAX,
	POWER_SUPPLY_PROP_VOLTAGE_AVG,
	POWER_SUPPLY_PROP_CONSTANT_CHARGE_CURRENT_MAX,
	POWER_SUPPLY_PROP_CURRENT_AVG,
	POWER_SUPPLY_PROP_VOLTAGE_MIN_DESIGN,
	POWER_SUPPLY_PROP_CAPACITY,
	POWER_SUPPLY_PROP_VOLTAGE_MAX_DESIGN,
};

static enum power_supply_property rk817_chg_props[] = {
	POWER_SUPPLY_PROP_ONLINE,
	POWER_SUPPLY_PROP_USB_TYPE,
	POWER_SUPPLY_PROP_VOLTAGE_MAX_DESIGN,
	POWER_SUPPLY_PROP_VOLTAGE_MIN_DESIGN,
	POWER_SUPPLY_PROP_VOLTAGE_AVG,
};

static enum power_supply_usb_type rk817_usb_type[] = {
	POWER_SUPPLY_USB_TYPE_DCP,
	POWER_SUPPLY_USB_TYPE_UNKNOWN,
};

static const struct power_supply_desc rk817_bat_desc = {
	.name = "rk817-battery",
	.type = POWER_SUPPLY_TYPE_BATTERY,
	.properties = rk817_bat_props,
	.num_properties = ARRAY_SIZE(rk817_bat_props),
	.get_property = rk817_bat_get_prop,
};

static const struct power_supply_desc rk817_chg_desc = {
	.name = "rk817-charger",
	.type = POWER_SUPPLY_TYPE_USB,
	.usb_types = rk817_usb_type,
	.num_usb_types = ARRAY_SIZE(rk817_usb_type),
	.properties = rk817_chg_props,
	.num_properties = ARRAY_SIZE(rk817_chg_props),
	.get_property = rk817_chg_get_prop,
};

static int rk817_read_battery_nvram_values(struct rk817_charger *charger)
{
	u8 bulk_reg[3];
	int ret;

	/* Read the nvram data for full charge capacity. */
	ret = regmap_bulk_read(charger->rk808->regmap,
			       RK817_GAS_GAUGE_DATA3, bulk_reg, 3);
	if (ret < 0)
		return ret;
	charger->fcc_mah = get_unaligned_le24(bulk_reg);

	/*
	 * Sanity checking for values equal to zero or less than would be
	 * practical for this device (BSP Kernel assumes 500mAH or less) for
	 * practicality purposes. Also check if the value is too large and
	 * correct it.
	 */
	if ((charger->fcc_mah < 500) ||
	   ((charger->fcc_mah * 1000) > charger->bat_charge_full_design_uah)) {
		dev_info(charger->dev,
			 "Invalid NVRAM max charge, setting to %u uAH\n",
			 charger->bat_charge_full_design_uah);
		charger->fcc_mah = charger->bat_charge_full_design_uah / 1000;
	}

	/*
	 * Read the nvram for state of charge. Sanity check for values greater
	 * than 100 (10000) or less than 0, because other things (BSP kernels,
	 * U-Boot, or even i2cset) can write to this register. If the value is
	 * off it should get corrected automatically when the voltage drops to
	 * the min (soc is 0) or when the battery is full (soc is 100).
	 */
	ret = regmap_bulk_read(charger->rk808->regmap,
			       RK817_GAS_GAUGE_BAT_R1, bulk_reg, 3);
	if (ret < 0)
		return ret;
	charger->soc = get_unaligned_le24(bulk_reg);
	if (charger->soc > 10000)
		charger->soc = 10000;
	if (charger->soc < 0)
		charger->soc = 0;

	return 0;
}

static int
rk817_read_or_set_full_charge_on_boot(struct rk817_charger *charger,
				struct power_supply_battery_info *bat_info)
{
	struct rk808 *rk808 = charger->rk808;
	u8 bulk_reg[4];
	u32 boot_voltage, boot_charge_mah;
	int ret, reg, off_time, tmp;
	bool first_boot;

	/*
	 * Check if the battery is uninitalized. If it is, the columb counter
	 * needs to be set up.
	 */
	ret = regmap_read(rk808->regmap, RK817_GAS_GAUGE_GG_STS, &reg);
	if (ret < 0)
		return ret;
	first_boot = reg & RK817_BAT_CON;
	/*
	 * If the battery is uninitialized, use the poweron voltage and an ocv
	 * lookup to guess our charge. The number won't be very accurate until
	 * we hit either our minimum voltage (0%) or full charge (100%).
	 */
	if (first_boot) {
		regmap_bulk_read(rk808->regmap, RK817_GAS_GAUGE_PWRON_VOL_H,
				 bulk_reg, 2);
		tmp = get_unaligned_be16(bulk_reg);
		boot_voltage = (charger->voltage_k * tmp) +
				1000 * charger->voltage_b;
		/*
		 * Since only implementation has no working thermistor, assume
		 * 20C for OCV lookup. If lookup fails, report error with OCV
		 * table.
		 */
		charger->soc = power_supply_batinfo_ocv2cap(bat_info,
							    boot_voltage,
							    20) * 1000;
		if (charger->soc < 0)
			charger->soc = 0;

		/* Guess that full charge capacity is the design capacity */
		charger->fcc_mah = charger->bat_charge_full_design_uah / 1000;
		/*
		 * Set battery as "set up". BSP driver uses this value even
		 * though datasheet claims it's a read-only value.
		 */
		regmap_write_bits(rk808->regmap, RK817_GAS_GAUGE_GG_STS,
				  RK817_BAT_CON, 0);
		/* Save nvram values */
		ret = rk817_record_battery_nvram_values(charger);
		if (ret < 0)
			return ret;
	} else {
		ret = rk817_read_battery_nvram_values(charger);
		if (ret < 0)
			return ret;

		regmap_bulk_read(rk808->regmap, RK817_GAS_GAUGE_Q_PRES_H3,
				 bulk_reg, 4);
		tmp = get_unaligned_be32(bulk_reg);
		boot_charge_mah = ADC_TO_CHARGE_UAH(tmp,
						    charger->res_div) / 1000;
		/*
		 * Check if the columb counter has been off for more than 30
		 * minutes as it tends to drift downward. If so, re-init soc
		 * with the boot voltage instead. Note the unit values for the
		 * OFF_CNT register appear to be in decaminutes and stops
		 * counting at 2550 (0xFF) minutes. BSP kernel used OCV, but
		 * for me occasionally that would show invalid values. Boot
		 * voltage is only accurate for me on first poweron (not
		 * reboots), but we shouldn't ever encounter an OFF_CNT more
		 * than 0 on a reboot anyway.
		 */
		regmap_read(rk808->regmap, RK817_GAS_GAUGE_OFF_CNT, &off_time);
		if (off_time >= 3) {
			regmap_bulk_read(rk808->regmap,
					 RK817_GAS_GAUGE_PWRON_VOL_H,
					 bulk_reg, 2);
			tmp = get_unaligned_be16(bulk_reg);
			boot_voltage = (charger->voltage_k * tmp) +
					1000 * charger->voltage_b;
			charger->soc =
				power_supply_batinfo_ocv2cap(bat_info,
							     boot_voltage,
							     20) * 1000;
		} else {
			charger->soc = (boot_charge_mah * 1000 * 100 /
					charger->fcc_mah);
		}
	}

<<<<<<< HEAD
	regmap_bulk_read(rk808->regmap, RK817_GAS_GAUGE_PWRON_VOL_H,
			 bulk_reg, 2);
	tmp = get_unaligned_be16(bulk_reg);
	boot_voltage = (charger->voltage_k * tmp) + 1000 * charger->voltage_b;
	regmap_bulk_read(rk808->regmap, RK817_GAS_GAUGE_Q_PRES_H3,
			 bulk_reg, 4);
	tmp = get_unaligned_be32(bulk_reg);
	boot_charge_mah = ADC_TO_CHARGE_UAH(tmp, charger->res_div) / 1000;
	regmap_bulk_read(rk808->regmap, RK817_GAS_GAUGE_OCV_VOL_H,
			 bulk_reg, 2);
	tmp = get_unaligned_be16(bulk_reg);
	boot_voltage = (charger->voltage_k * tmp) + 1000 * charger->voltage_b;

=======
>>>>>>> baba1315
	/*
	 * Now we have our full charge capacity and soc, init the columb
	 * counter.
	 */
	boot_charge_mah = charger->soc * charger->fcc_mah / 100 / 1000;
	if (boot_charge_mah > charger->fcc_mah)
		boot_charge_mah = charger->fcc_mah;
	tmp = CHARGE_TO_ADC(boot_charge_mah, charger->res_div);
	put_unaligned_be32(tmp, bulk_reg);
	ret = regmap_bulk_write(rk808->regmap, RK817_GAS_GAUGE_Q_INIT_H3,
			  bulk_reg, 4);
	if (ret < 0)
		return ret;

	/* Set QMAX value to max design capacity. */
	tmp = CHARGE_TO_ADC((charger->bat_charge_full_design_uah / 1000),
			    charger->res_div);
	put_unaligned_be32(tmp, bulk_reg);
	ret = regmap_bulk_write(rk808->regmap, RK817_GAS_GAUGE_Q_MAX_H3,
				bulk_reg, 4);
	if (ret < 0)
		return ret;

	return 0;
}

static int rk817_battery_init(struct rk817_charger *charger,
			      struct power_supply_battery_info *bat_info)
{
	struct rk808 *rk808 = charger->rk808;
	u32 tmp, max_chg_vol_mv, max_chg_cur_ma;
	u8 max_chg_vol_reg, chg_term_i_reg;
	int ret, chg_term_ma, max_chg_cur_reg;
	u8 bulk_reg[2];

	/* Get initial plug state */
	regmap_read(rk808->regmap, RK817_SYS_STS, &tmp);
	charger->plugged_in = (tmp & RK817_PLUG_IN_STS);

	/*
	 * Turn on all ADC functions to measure battery, USB, and sys voltage,
	 * as well as batt temp. Note only tested implementation so far does
	 * not use a battery with a thermistor.
	 */
	regmap_write(rk808->regmap, RK817_GAS_GAUGE_ADC_CONFIG0, 0xfc);

	/*
	 * Set relax mode voltage sampling interval and ADC offset calibration
	 * interval to 8 minutes to mirror BSP kernel. Set voltage and current
	 * modes to average to mirror BSP kernel.
	 */
	regmap_write(rk808->regmap, RK817_GAS_GAUGE_GG_CON, 0x04);

	/* Calibrate voltage like the BSP does here. */
	rk817_bat_calib_vol(charger);

	/* Write relax threshold, derived from sleep enter current. */
	tmp = CURRENT_TO_ADC(charger->sleep_enter_current_ua,
			     charger->res_div);
	put_unaligned_be16(tmp, bulk_reg);
	regmap_bulk_write(rk808->regmap, RK817_GAS_GAUGE_RELAX_THRE_H,
			  bulk_reg, 2);

	/* Write sleep sample current, derived from sleep filter current. */
	tmp = CURRENT_TO_ADC(charger->sleep_filter_current_ua,
			     charger->res_div);
	put_unaligned_be16(tmp, bulk_reg);
	regmap_bulk_write(rk808->regmap, RK817_GAS_GAUGE_SLEEP_CON_SAMP_CUR_H,
			  bulk_reg, 2);

	/* Restart battery relax voltage */
	regmap_write_bits(rk808->regmap, RK817_GAS_GAUGE_GG_STS,
			  RK817_RELAX_VOL_UPD, (0x0 << 2));

	/*
	 * Set OCV Threshold Voltage to 127.5mV. This was hard coded like this
	 * in the BSP.
	 */
	regmap_write(rk808->regmap, RK817_GAS_GAUGE_OCV_THRE_VOL, 0xff);

	/*
	 * Set maximum charging voltage to battery max voltage. Trying to be
	 * incredibly safe with these value, as setting them wrong could
	 * overcharge the battery, which would be very bad.
	 */
	max_chg_vol_mv = bat_info->constant_charge_voltage_max_uv / 1000;
	max_chg_cur_ma = bat_info->constant_charge_current_max_ua / 1000;

	if (max_chg_vol_mv < 4100) {
		return dev_err_probe(charger->dev, -EINVAL,
		       "invalid max charger voltage, value %u unsupported\n",
			max_chg_vol_mv * 1000);
	}
	if (max_chg_vol_mv > 4450) {
		dev_info(charger->dev,
			 "Setting max charge voltage to 4450000uv\n");
		max_chg_vol_mv = 4450;
	}

	if (max_chg_cur_ma < 500) {
		return dev_err_probe(charger->dev, -EINVAL,
		       "invalid max charger current, value %u unsupported\n",
		       max_chg_cur_ma * 1000);
	}
	if (max_chg_cur_ma > 3500)
		dev_info(charger->dev,
			 "Setting max charge current to 3500000ua\n");

	/*
	 * Now that the values are sanity checked, if we subtract 4100 from the
	 * max voltage and divide by 50, we conviently get the exact value for
	 * the registers, which are 4.1v, 4.15v, 4.2v, 4.25v, 4.3v, 4.35v,
	 * 4.4v, and 4.45v; these correspond to values 0x00 through 0x07.
	 */
	max_chg_vol_reg = (max_chg_vol_mv - 4100) / 50;

	max_chg_cur_reg = rk817_chg_cur_to_reg(max_chg_cur_ma);

	if (max_chg_vol_reg < 0 || max_chg_vol_reg > 7) {
		return dev_err_probe(charger->dev, -EINVAL,
		       "invalid max charger voltage, value %u unsupported\n",
		       max_chg_vol_mv * 1000);
	}
	if (max_chg_cur_reg < 0 || max_chg_cur_reg > 7) {
		return dev_err_probe(charger->dev, -EINVAL,
		       "invalid max charger current, value %u unsupported\n",
		       max_chg_cur_ma * 1000);
	}

	/*
	 * Write the values to the registers, and deliver an emergency warning
	 * in the event they are not written correctly.
	 */
	ret = regmap_write_bits(rk808->regmap, RK817_PMIC_CHRG_OUT,
				RK817_CHRG_VOL_SEL, (max_chg_vol_reg << 4));
	if (ret) {
		dev_emerg(charger->dev,
			  "Danger, unable to set max charger voltage: %u\n",
			  ret);
	}

	ret = regmap_write_bits(rk808->regmap, RK817_PMIC_CHRG_OUT,
				RK817_CHRG_CUR_SEL, max_chg_cur_reg);
	if (ret) {
		dev_emerg(charger->dev,
			  "Danger, unable to set max charger current: %u\n",
			  ret);
	}

	/* Set charge finishing mode to analog */
	regmap_write_bits(rk808->regmap, RK817_PMIC_CHRG_TERM,
			  RK817_CHRG_TERM_ANA_DIG, (0x0 << 2));

	/*
	 * Set charge finish current, warn if value not in range and keep
	 * default.
	 */
	chg_term_ma = bat_info->charge_term_current_ua / 1000;
	if (chg_term_ma < 150 || chg_term_ma > 400) {
		dev_warn(charger->dev,
			 "Invalid charge termination %u, keeping default\n",
			 chg_term_ma * 1000);
		chg_term_ma = 200;
	}

	/*
	 * Values of 150ma, 200ma, 300ma, and 400ma correspond to 00, 01, 10,
	 * and 11.
	 */
	chg_term_i_reg = (chg_term_ma - 100) / 100;
	regmap_write_bits(rk808->regmap, RK817_PMIC_CHRG_TERM,
			  RK817_CHRG_TERM_ANA_SEL, chg_term_i_reg);

	ret = rk817_read_or_set_full_charge_on_boot(charger, bat_info);
	if (ret < 0)
		return ret;

	/*
	 * Set minimum USB input voltage to 4.5v and enable USB voltage input
	 * limit.
	 */
	regmap_write_bits(rk808->regmap, RK817_PMIC_CHRG_IN,
			  RK817_USB_VLIM_SEL, (0x05 << 4));
	regmap_write_bits(rk808->regmap, RK817_PMIC_CHRG_IN, RK817_USB_VLIM_EN,
			  (0x01 << 7));

	/*
	 * Set average USB input current limit to 1.5A and enable USB current
	 * input limit.
	 */
	regmap_write_bits(rk808->regmap, RK817_PMIC_CHRG_IN,
			  RK817_USB_ILIM_SEL, 0x03);
	regmap_write_bits(rk808->regmap, RK817_PMIC_CHRG_IN, RK817_USB_ILIM_EN,
			  (0x01 << 3));

	return 0;
}

static void rk817_charging_monitor(struct work_struct *work)
{
	struct rk817_charger *charger;

	charger = container_of(work, struct rk817_charger, work.work);

	rk817_read_props(charger);

	/* Run every 8 seconds like the BSP driver did. */
	queue_delayed_work(system_wq, &charger->work, msecs_to_jiffies(8000));
}

static int rk817_charger_probe(struct platform_device *pdev)
{
	struct rk808 *rk808 = dev_get_drvdata(pdev->dev.parent);
	struct rk817_charger *charger;
	struct device_node *node;
	struct power_supply_battery_info *bat_info;
	struct device *dev = &pdev->dev;
	struct power_supply_config pscfg = {};
	int plugin_irq, plugout_irq;
	int of_value;
	int ret;

	node = of_get_child_by_name(dev->parent->of_node, "charger");
	if (!node)
		return -ENODEV;

	charger = devm_kzalloc(&pdev->dev, sizeof(*charger), GFP_KERNEL);
	if (!charger) {
		of_node_put(node);
		return -ENOMEM;
	}

	charger->rk808 = rk808;

	charger->dev = &pdev->dev;
	platform_set_drvdata(pdev, charger);

	rk817_bat_calib_vol(charger);

	pscfg.drv_data = charger;
	pscfg.of_node = node;

	/*
	 * Get sample resistor value. Note only values of 10000 or 20000
	 * microohms are allowed. Schematic for my test implementation (an
	 * Odroid Go Advance) shows a 10 milliohm resistor for reference.
	 */
	ret = of_property_read_u32(node, "rockchip,resistor-sense-micro-ohms",
				   &of_value);
	if (ret < 0) {
		return dev_err_probe(dev, ret,
				     "Error reading sample resistor value\n");
	}
	/*
	 * Store as a 1 or a 2, since all we really use the value for is as a
	 * divisor in some calculations.
	 */
	charger->res_div = (of_value == 20000) ? 2 : 1;

	/*
	 * Get sleep enter current value. Not sure what this value is for
	 * other than to help calibrate the relax threshold.
	 */
	ret = of_property_read_u32(node,
				   "rockchip,sleep-enter-current-microamp",
				   &of_value);
	if (ret < 0) {
		return dev_err_probe(dev, ret,
				     "Error reading sleep enter cur value\n");
	}
	charger->sleep_enter_current_ua = of_value;

	/* Get sleep filter current value */
	ret = of_property_read_u32(node,
				   "rockchip,sleep-filter-current-microamp",
				   &of_value);
	if (ret < 0) {
		return dev_err_probe(dev, ret,
				     "Error reading sleep filter cur value\n");
	}

	charger->sleep_filter_current_ua = of_value;

	charger->bat_ps = devm_power_supply_register(&pdev->dev,
						     &rk817_bat_desc, &pscfg);
	if (IS_ERR(charger->bat_ps))
		return dev_err_probe(dev, -EINVAL,
				     "Battery failed to probe\n");

	charger->chg_ps = devm_power_supply_register(&pdev->dev,
						     &rk817_chg_desc, &pscfg);
	if (IS_ERR(charger->chg_ps))
		return dev_err_probe(dev, -EINVAL,
				     "Charger failed to probe\n");

	ret = power_supply_get_battery_info(charger->bat_ps,
					    &bat_info);
	if (ret) {
		return dev_err_probe(dev, ret,
				     "Unable to get battery info: %d\n", ret);
	}

	if ((bat_info->charge_full_design_uah <= 0) ||
	    (bat_info->voltage_min_design_uv <= 0) ||
	    (bat_info->voltage_max_design_uv <= 0) ||
	    (bat_info->constant_charge_voltage_max_uv <= 0) ||
	    (bat_info->constant_charge_current_max_ua <= 0) ||
	    (bat_info->charge_term_current_ua <= 0)) {
		return dev_err_probe(dev, -EINVAL,
				     "Required bat info missing or invalid\n");
	}

	charger->bat_charge_full_design_uah = bat_info->charge_full_design_uah;
	charger->bat_voltage_min_design_uv = bat_info->voltage_min_design_uv;
	charger->bat_voltage_max_design_uv = bat_info->voltage_max_design_uv;

	/*
	 * Has to run after power_supply_get_battery_info as it depends on some
	 * values discovered from that routine.
	 */
	ret = rk817_battery_init(charger, bat_info);
	if (ret)
		return ret;

	power_supply_put_battery_info(charger->bat_ps, bat_info);

	plugin_irq = platform_get_irq(pdev, 0);
	if (plugin_irq < 0)
		return plugin_irq;

	plugout_irq = platform_get_irq(pdev, 1);
	if (plugout_irq < 0)
		return plugout_irq;

	ret = devm_request_threaded_irq(charger->dev, plugin_irq, NULL,
					rk817_plug_in_isr,
					IRQF_TRIGGER_RISING | IRQF_ONESHOT,
					"rk817_plug_in", charger);
	if (ret) {
		return dev_err_probe(&pdev->dev, ret,
				      "plug_in_irq request failed!\n");
	}

	ret = devm_request_threaded_irq(charger->dev, plugout_irq, NULL,
					rk817_plug_out_isr,
					IRQF_TRIGGER_RISING | IRQF_ONESHOT,
					"rk817_plug_out", charger);
	if (ret) {
		return dev_err_probe(&pdev->dev, ret,
				     "plug_out_irq request failed!\n");
	}

	ret = devm_delayed_work_autocancel(&pdev->dev, &charger->work,
					   rk817_charging_monitor);
	if (ret)
		return ret;

	/* Force the first update immediately. */
	mod_delayed_work(system_wq, &charger->work, 0);

	return 0;
}


static struct platform_driver rk817_charger_driver = {
	.probe    = rk817_charger_probe,
	.driver   = {
		.name  = "rk817-charger",
	},
};
module_platform_driver(rk817_charger_driver);

MODULE_DESCRIPTION("Battery power supply driver for RK817 PMIC");
MODULE_AUTHOR("Maya Matuszczyk <maccraft123mc@gmail.com>");
MODULE_AUTHOR("Chris Morgan <macromorgan@hotmail.com>");
MODULE_LICENSE("GPL");<|MERGE_RESOLUTION|>--- conflicted
+++ resolved
@@ -802,6 +802,8 @@
 		regmap_bulk_read(rk808->regmap, RK817_GAS_GAUGE_Q_PRES_H3,
 				 bulk_reg, 4);
 		tmp = get_unaligned_be32(bulk_reg);
+		if (tmp < 0)
+			tmp = 0;
 		boot_charge_mah = ADC_TO_CHARGE_UAH(tmp,
 						    charger->res_div) / 1000;
 		/*
@@ -833,22 +835,6 @@
 		}
 	}
 
-<<<<<<< HEAD
-	regmap_bulk_read(rk808->regmap, RK817_GAS_GAUGE_PWRON_VOL_H,
-			 bulk_reg, 2);
-	tmp = get_unaligned_be16(bulk_reg);
-	boot_voltage = (charger->voltage_k * tmp) + 1000 * charger->voltage_b;
-	regmap_bulk_read(rk808->regmap, RK817_GAS_GAUGE_Q_PRES_H3,
-			 bulk_reg, 4);
-	tmp = get_unaligned_be32(bulk_reg);
-	boot_charge_mah = ADC_TO_CHARGE_UAH(tmp, charger->res_div) / 1000;
-	regmap_bulk_read(rk808->regmap, RK817_GAS_GAUGE_OCV_VOL_H,
-			 bulk_reg, 2);
-	tmp = get_unaligned_be16(bulk_reg);
-	boot_voltage = (charger->voltage_k * tmp) + 1000 * charger->voltage_b;
-
-=======
->>>>>>> baba1315
 	/*
 	 * Now we have our full charge capacity and soc, init the columb
 	 * counter.
