--- conflicted
+++ resolved
@@ -469,16 +469,10 @@
 	u32 num_channels;
 };
 
-<<<<<<< HEAD
 int wlcore_probe(struct wl1271 *wl, struct platform_device *pdev);
 int wlcore_remove(struct platform_device *pdev);
-struct ieee80211_hw *wlcore_alloc_hw(size_t priv_size, u32 aggr_buf_size);
-=======
-int __devinit wlcore_probe(struct wl1271 *wl, struct platform_device *pdev);
-int __devexit wlcore_remove(struct platform_device *pdev);
 struct ieee80211_hw *wlcore_alloc_hw(size_t priv_size, u32 aggr_buf_size,
 				     u32 mbox_size);
->>>>>>> 2e07d028
 int wlcore_free_hw(struct wl1271 *wl);
 int wlcore_set_key(struct wl1271 *wl, enum set_key_cmd cmd,
 		   struct ieee80211_vif *vif,
