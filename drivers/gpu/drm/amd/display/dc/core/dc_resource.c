--- conflicted
+++ resolved
@@ -169,11 +169,7 @@
 		if (ASICREV_IS_GC_11_0_2(asic_id.hw_internal_rev))
 			dc_version = DCN_VERSION_3_21;
 		break;
-<<<<<<< HEAD
-	case AMDGPU_FAMILY_GC_11_0_2:
-=======
 	case AMDGPU_FAMILY_GC_11_0_1:
->>>>>>> 0db78532
 		dc_version = DCN_VERSION_3_14;
 		break;
 	default:
