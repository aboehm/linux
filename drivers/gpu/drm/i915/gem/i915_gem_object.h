--- conflicted
+++ resolved
@@ -521,15 +521,12 @@
 	i915_gem_object_unpin_pages(obj);
 }
 
-<<<<<<< HEAD
-=======
 struct dma_fence *
 i915_gem_object_get_moving_fence(struct drm_i915_gem_object *obj);
 
 int i915_gem_object_wait_moving_fence(struct drm_i915_gem_object *obj,
 				      bool intr);
 
->>>>>>> 754e0b0e
 void i915_gem_object_set_cache_coherency(struct drm_i915_gem_object *obj,
 					 unsigned int cache_level);
 bool i915_gem_object_can_bypass_llc(struct drm_i915_gem_object *obj);
