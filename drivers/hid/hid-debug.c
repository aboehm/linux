--- conflicted
+++ resolved
@@ -162,9 +162,6 @@
     {0, 0x59, "ButtonType"},
     {0, 0x5A, "SecondaryBarrelSwitch"},
     {0, 0x5B, "TransducerSerialNumber"},
-<<<<<<< HEAD
-    {0, 0x6e, "TransducerSerialNumber2"},
-=======
     {0, 0x5C, "Preferred Color"},
     {0, 0x5D, "Preferred Color is Locked"},
     {0, 0x5E, "Preferred Line Width"},
@@ -199,7 +196,6 @@
       {0, 0xA3, "Switch Disabled"},
       {0, 0xA4, "Switch Unimplemented"},
       {0, 0xA5, "Transducer Switches"},
->>>>>>> 754e0b0e
   { 15, 0, "PhysicalInterfaceDevice" },
     {0, 0x00, "Undefined"},
     {0, 0x01, "Physical_Interface_Device"},
