--- conflicted
+++ resolved
@@ -1044,11 +1044,7 @@
 
 static char sdebug_inq_vendor_id[9] = "Linux   ";
 static char sdebug_inq_product_id[17] = "scsi_debug      ";
-<<<<<<< HEAD
-static char sdebug_inq_product_rev[5] = "0186";	/* version less '.' */
-=======
 static char sdebug_inq_product_rev[5] = SDEBUG_VERSION;
->>>>>>> 661e50bc
 /* Use some locally assigned NAAs for SAS addresses. */
 static const u64 naa3_comp_a = 0x3222222000000000ULL;
 static const u64 naa3_comp_b = 0x3333333000000000ULL;
@@ -1504,11 +1500,8 @@
 	memcpy(&arr[8], sdebug_inq_vendor_id, 8);
 	memcpy(&arr[16], sdebug_inq_product_id, 16);
 	memcpy(&arr[32], sdebug_inq_product_rev, 4);
-<<<<<<< HEAD
-=======
 	/* Use Vendor Specific area to place driver date in ASCII hex */
 	memcpy(&arr[36], sdebug_version_date, 8);
->>>>>>> 661e50bc
 	/* version descriptors (2 bytes each) follow */
 	put_unaligned_be16(0xc0, arr + 58);   /* SAM-6 no version claimed */
 	put_unaligned_be16(0x5c0, arr + 60);  /* SPC-5 no version claimed */
@@ -4494,12 +4487,8 @@
 MODULE_PARM_DESC(host_lock, "host_lock is ignored (def=0)");
 MODULE_PARM_DESC(inq_vendor, "SCSI INQUIRY vendor string (def=\"Linux\")");
 MODULE_PARM_DESC(inq_product, "SCSI INQUIRY product string (def=\"scsi_debug\")");
-<<<<<<< HEAD
-MODULE_PARM_DESC(inq_rev, "SCSI INQUIRY revision string (def=\"0186\")");
-=======
 MODULE_PARM_DESC(inq_rev, "SCSI INQUIRY revision string (def=\""
 		 SDEBUG_VERSION "\")");
->>>>>>> 661e50bc
 MODULE_PARM_DESC(lbpu, "enable LBP, support UNMAP command (def=0)");
 MODULE_PARM_DESC(lbpws, "enable LBP, support WRITE SAME(16) with UNMAP bit (def=0)");
 MODULE_PARM_DESC(lbpws10, "enable LBP, support WRITE SAME(10) with UNMAP bit (def=0)");
