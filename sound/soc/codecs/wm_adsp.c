/*
 * wm_adsp.c  --  Wolfson ADSP support
 *
 * Copyright 2012 Wolfson Microelectronics plc
 *
 * Author: Mark Brown <broonie@opensource.wolfsonmicro.com>
 *
 * This program is free software; you can redistribute it and/or modify
 * it under the terms of the GNU General Public License version 2 as
 * published by the Free Software Foundation.
 */

#include <linux/ctype.h>
#include <linux/module.h>
#include <linux/moduleparam.h>
#include <linux/init.h>
#include <linux/delay.h>
#include <linux/firmware.h>
#include <linux/list.h>
#include <linux/pm.h>
#include <linux/pm_runtime.h>
#include <linux/regmap.h>
#include <linux/regulator/consumer.h>
#include <linux/slab.h>
#include <linux/vmalloc.h>
#include <linux/workqueue.h>
#include <linux/debugfs.h>
#include <sound/core.h>
#include <sound/pcm.h>
#include <sound/pcm_params.h>
#include <sound/soc.h>
#include <sound/jack.h>
#include <sound/initval.h>
#include <sound/tlv.h>

#include "wm_adsp.h"

#define adsp_crit(_dsp, fmt, ...) \
	dev_crit(_dsp->dev, "%s: " fmt, _dsp->name, ##__VA_ARGS__)
#define adsp_err(_dsp, fmt, ...) \
	dev_err(_dsp->dev, "%s: " fmt, _dsp->name, ##__VA_ARGS__)
#define adsp_warn(_dsp, fmt, ...) \
	dev_warn(_dsp->dev, "%s: " fmt, _dsp->name, ##__VA_ARGS__)
#define adsp_info(_dsp, fmt, ...) \
	dev_info(_dsp->dev, "%s: " fmt, _dsp->name, ##__VA_ARGS__)
#define adsp_dbg(_dsp, fmt, ...) \
	dev_dbg(_dsp->dev, "%s: " fmt, _dsp->name, ##__VA_ARGS__)

#define compr_err(_obj, fmt, ...) \
	adsp_err(_obj->dsp, "%s: " fmt, _obj->name ? _obj->name : "legacy", \
		 ##__VA_ARGS__)
#define compr_dbg(_obj, fmt, ...) \
	adsp_dbg(_obj->dsp, "%s: " fmt, _obj->name ? _obj->name : "legacy", \
		 ##__VA_ARGS__)

#define ADSP1_CONTROL_1                   0x00
#define ADSP1_CONTROL_2                   0x02
#define ADSP1_CONTROL_3                   0x03
#define ADSP1_CONTROL_4                   0x04
#define ADSP1_CONTROL_5                   0x06
#define ADSP1_CONTROL_6                   0x07
#define ADSP1_CONTROL_7                   0x08
#define ADSP1_CONTROL_8                   0x09
#define ADSP1_CONTROL_9                   0x0A
#define ADSP1_CONTROL_10                  0x0B
#define ADSP1_CONTROL_11                  0x0C
#define ADSP1_CONTROL_12                  0x0D
#define ADSP1_CONTROL_13                  0x0F
#define ADSP1_CONTROL_14                  0x10
#define ADSP1_CONTROL_15                  0x11
#define ADSP1_CONTROL_16                  0x12
#define ADSP1_CONTROL_17                  0x13
#define ADSP1_CONTROL_18                  0x14
#define ADSP1_CONTROL_19                  0x16
#define ADSP1_CONTROL_20                  0x17
#define ADSP1_CONTROL_21                  0x18
#define ADSP1_CONTROL_22                  0x1A
#define ADSP1_CONTROL_23                  0x1B
#define ADSP1_CONTROL_24                  0x1C
#define ADSP1_CONTROL_25                  0x1E
#define ADSP1_CONTROL_26                  0x20
#define ADSP1_CONTROL_27                  0x21
#define ADSP1_CONTROL_28                  0x22
#define ADSP1_CONTROL_29                  0x23
#define ADSP1_CONTROL_30                  0x24
#define ADSP1_CONTROL_31                  0x26

/*
 * ADSP1 Control 19
 */
#define ADSP1_WDMA_BUFFER_LENGTH_MASK     0x00FF  /* DSP1_WDMA_BUFFER_LENGTH - [7:0] */
#define ADSP1_WDMA_BUFFER_LENGTH_SHIFT         0  /* DSP1_WDMA_BUFFER_LENGTH - [7:0] */
#define ADSP1_WDMA_BUFFER_LENGTH_WIDTH         8  /* DSP1_WDMA_BUFFER_LENGTH - [7:0] */


/*
 * ADSP1 Control 30
 */
#define ADSP1_DBG_CLK_ENA                 0x0008  /* DSP1_DBG_CLK_ENA */
#define ADSP1_DBG_CLK_ENA_MASK            0x0008  /* DSP1_DBG_CLK_ENA */
#define ADSP1_DBG_CLK_ENA_SHIFT                3  /* DSP1_DBG_CLK_ENA */
#define ADSP1_DBG_CLK_ENA_WIDTH                1  /* DSP1_DBG_CLK_ENA */
#define ADSP1_SYS_ENA                     0x0004  /* DSP1_SYS_ENA */
#define ADSP1_SYS_ENA_MASK                0x0004  /* DSP1_SYS_ENA */
#define ADSP1_SYS_ENA_SHIFT                    2  /* DSP1_SYS_ENA */
#define ADSP1_SYS_ENA_WIDTH                    1  /* DSP1_SYS_ENA */
#define ADSP1_CORE_ENA                    0x0002  /* DSP1_CORE_ENA */
#define ADSP1_CORE_ENA_MASK               0x0002  /* DSP1_CORE_ENA */
#define ADSP1_CORE_ENA_SHIFT                   1  /* DSP1_CORE_ENA */
#define ADSP1_CORE_ENA_WIDTH                   1  /* DSP1_CORE_ENA */
#define ADSP1_START                       0x0001  /* DSP1_START */
#define ADSP1_START_MASK                  0x0001  /* DSP1_START */
#define ADSP1_START_SHIFT                      0  /* DSP1_START */
#define ADSP1_START_WIDTH                      1  /* DSP1_START */

/*
 * ADSP1 Control 31
 */
#define ADSP1_CLK_SEL_MASK                0x0007  /* CLK_SEL_ENA */
#define ADSP1_CLK_SEL_SHIFT                    0  /* CLK_SEL_ENA */
#define ADSP1_CLK_SEL_WIDTH                    3  /* CLK_SEL_ENA */

#define ADSP2_CONTROL                     0x0
#define ADSP2_CLOCKING                    0x1
#define ADSP2V2_CLOCKING                  0x2
#define ADSP2_STATUS1                     0x4
#define ADSP2_WDMA_CONFIG_1               0x30
#define ADSP2_WDMA_CONFIG_2               0x31
#define ADSP2V2_WDMA_CONFIG_2             0x32
#define ADSP2_RDMA_CONFIG_1               0x34

#define ADSP2_SCRATCH0                    0x40
#define ADSP2_SCRATCH1                    0x41
#define ADSP2_SCRATCH2                    0x42
#define ADSP2_SCRATCH3                    0x43

#define ADSP2V2_SCRATCH0_1                0x40
#define ADSP2V2_SCRATCH2_3                0x42

/*
 * ADSP2 Control
 */

#define ADSP2_MEM_ENA                     0x0010  /* DSP1_MEM_ENA */
#define ADSP2_MEM_ENA_MASK                0x0010  /* DSP1_MEM_ENA */
#define ADSP2_MEM_ENA_SHIFT                    4  /* DSP1_MEM_ENA */
#define ADSP2_MEM_ENA_WIDTH                    1  /* DSP1_MEM_ENA */
#define ADSP2_SYS_ENA                     0x0004  /* DSP1_SYS_ENA */
#define ADSP2_SYS_ENA_MASK                0x0004  /* DSP1_SYS_ENA */
#define ADSP2_SYS_ENA_SHIFT                    2  /* DSP1_SYS_ENA */
#define ADSP2_SYS_ENA_WIDTH                    1  /* DSP1_SYS_ENA */
#define ADSP2_CORE_ENA                    0x0002  /* DSP1_CORE_ENA */
#define ADSP2_CORE_ENA_MASK               0x0002  /* DSP1_CORE_ENA */
#define ADSP2_CORE_ENA_SHIFT                   1  /* DSP1_CORE_ENA */
#define ADSP2_CORE_ENA_WIDTH                   1  /* DSP1_CORE_ENA */
#define ADSP2_START                       0x0001  /* DSP1_START */
#define ADSP2_START_MASK                  0x0001  /* DSP1_START */
#define ADSP2_START_SHIFT                      0  /* DSP1_START */
#define ADSP2_START_WIDTH                      1  /* DSP1_START */

/*
 * ADSP2 clocking
 */
#define ADSP2_CLK_SEL_MASK                0x0007  /* CLK_SEL_ENA */
#define ADSP2_CLK_SEL_SHIFT                    0  /* CLK_SEL_ENA */
#define ADSP2_CLK_SEL_WIDTH                    3  /* CLK_SEL_ENA */

/*
 * ADSP2V2 clocking
 */
#define ADSP2V2_CLK_SEL_MASK             0x70000  /* CLK_SEL_ENA */
#define ADSP2V2_CLK_SEL_SHIFT                 16  /* CLK_SEL_ENA */
#define ADSP2V2_CLK_SEL_WIDTH                  3  /* CLK_SEL_ENA */

#define ADSP2V2_RATE_MASK                 0x7800  /* DSP_RATE */
#define ADSP2V2_RATE_SHIFT                    11  /* DSP_RATE */
#define ADSP2V2_RATE_WIDTH                     4  /* DSP_RATE */

/*
 * ADSP2 Status 1
 */
#define ADSP2_RAM_RDY                     0x0001
#define ADSP2_RAM_RDY_MASK                0x0001
#define ADSP2_RAM_RDY_SHIFT                    0
#define ADSP2_RAM_RDY_WIDTH                    1

/*
 * ADSP2 Lock support
 */
#define ADSP2_LOCK_CODE_0                    0x5555
#define ADSP2_LOCK_CODE_1                    0xAAAA

#define ADSP2_WATCHDOG                       0x0A
#define ADSP2_BUS_ERR_ADDR                   0x52
#define ADSP2_REGION_LOCK_STATUS             0x64
#define ADSP2_LOCK_REGION_1_LOCK_REGION_0    0x66
#define ADSP2_LOCK_REGION_3_LOCK_REGION_2    0x68
#define ADSP2_LOCK_REGION_5_LOCK_REGION_4    0x6A
#define ADSP2_LOCK_REGION_7_LOCK_REGION_6    0x6C
#define ADSP2_LOCK_REGION_9_LOCK_REGION_8    0x6E
#define ADSP2_LOCK_REGION_CTRL               0x7A
#define ADSP2_PMEM_ERR_ADDR_XMEM_ERR_ADDR    0x7C

#define ADSP2_REGION_LOCK_ERR_MASK           0x8000
#define ADSP2_SLAVE_ERR_MASK                 0x4000
#define ADSP2_WDT_TIMEOUT_STS_MASK           0x2000
#define ADSP2_CTRL_ERR_PAUSE_ENA             0x0002
#define ADSP2_CTRL_ERR_EINT                  0x0001

#define ADSP2_BUS_ERR_ADDR_MASK              0x00FFFFFF
#define ADSP2_XMEM_ERR_ADDR_MASK             0x0000FFFF
#define ADSP2_PMEM_ERR_ADDR_MASK             0x7FFF0000
#define ADSP2_PMEM_ERR_ADDR_SHIFT            16
#define ADSP2_WDT_ENA_MASK                   0xFFFFFFFD

#define ADSP2_LOCK_REGION_SHIFT              16

#define ADSP_MAX_STD_CTRL_SIZE               512

#define WM_ADSP_ACKED_CTL_TIMEOUT_MS         100
#define WM_ADSP_ACKED_CTL_N_QUICKPOLLS       10
#define WM_ADSP_ACKED_CTL_MIN_VALUE          0
#define WM_ADSP_ACKED_CTL_MAX_VALUE          0xFFFFFF

/*
 * Event control messages
 */
#define WM_ADSP_FW_EVENT_SHUTDOWN            0x000001

struct wm_adsp_buf {
	struct list_head list;
	void *buf;
};

static struct wm_adsp_buf *wm_adsp_buf_alloc(const void *src, size_t len,
					     struct list_head *list)
{
	struct wm_adsp_buf *buf = kzalloc(sizeof(*buf), GFP_KERNEL);

	if (buf == NULL)
		return NULL;

	buf->buf = vmalloc(len);
	if (!buf->buf) {
		kfree(buf);
		return NULL;
	}
	memcpy(buf->buf, src, len);

	if (list)
		list_add_tail(&buf->list, list);

	return buf;
}

static void wm_adsp_buf_free(struct list_head *list)
{
	while (!list_empty(list)) {
		struct wm_adsp_buf *buf = list_first_entry(list,
							   struct wm_adsp_buf,
							   list);
		list_del(&buf->list);
		vfree(buf->buf);
		kfree(buf);
	}
}

#define WM_ADSP_FW_MBC_VSS  0
#define WM_ADSP_FW_HIFI     1
#define WM_ADSP_FW_TX       2
#define WM_ADSP_FW_TX_SPK   3
#define WM_ADSP_FW_RX       4
#define WM_ADSP_FW_RX_ANC   5
#define WM_ADSP_FW_CTRL     6
#define WM_ADSP_FW_ASR      7
#define WM_ADSP_FW_TRACE    8
#define WM_ADSP_FW_SPK_PROT 9
#define WM_ADSP_FW_MISC     10

#define WM_ADSP_NUM_FW      11

static const char *wm_adsp_fw_text[WM_ADSP_NUM_FW] = {
	[WM_ADSP_FW_MBC_VSS] =  "MBC/VSS",
	[WM_ADSP_FW_HIFI] =     "MasterHiFi",
	[WM_ADSP_FW_TX] =       "Tx",
	[WM_ADSP_FW_TX_SPK] =   "Tx Speaker",
	[WM_ADSP_FW_RX] =       "Rx",
	[WM_ADSP_FW_RX_ANC] =   "Rx ANC",
	[WM_ADSP_FW_CTRL] =     "Voice Ctrl",
	[WM_ADSP_FW_ASR] =      "ASR Assist",
	[WM_ADSP_FW_TRACE] =    "Dbg Trace",
	[WM_ADSP_FW_SPK_PROT] = "Protection",
	[WM_ADSP_FW_MISC] =     "Misc",
};

struct wm_adsp_system_config_xm_hdr {
	__be32 sys_enable;
	__be32 fw_id;
	__be32 fw_rev;
	__be32 boot_status;
	__be32 watchdog;
	__be32 dma_buffer_size;
	__be32 rdma[6];
	__be32 wdma[8];
	__be32 build_job_name[3];
	__be32 build_job_number;
};

struct wm_adsp_alg_xm_struct {
	__be32 magic;
	__be32 smoothing;
	__be32 threshold;
	__be32 host_buf_ptr;
	__be32 start_seq;
	__be32 high_water_mark;
	__be32 low_water_mark;
	__be64 smoothed_power;
};

struct wm_adsp_host_buf_coeff_v1 {
	__be32 host_buf_ptr;		/* Host buffer pointer */
	__be32 versions;		/* Version numbers */
	__be32 name[4];			/* The buffer name */
};

struct wm_adsp_buffer {
	__be32 buf1_base;		/* Base addr of first buffer area */
	__be32 buf1_size;		/* Size of buf1 area in DSP words */
	__be32 buf2_base;		/* Base addr of 2nd buffer area */
	__be32 buf1_buf2_size;		/* Size of buf1+buf2 in DSP words */
	__be32 buf3_base;		/* Base addr of buf3 area */
	__be32 buf_total_size;		/* Size of buf1+buf2+buf3 in DSP words */
	__be32 high_water_mark;		/* Point at which IRQ is asserted */
	__be32 irq_count;		/* bits 1-31 count IRQ assertions */
	__be32 irq_ack;			/* acked IRQ count, bit 0 enables IRQ */
	__be32 next_write_index;	/* word index of next write */
	__be32 next_read_index;		/* word index of next read */
	__be32 error;			/* error if any */
	__be32 oldest_block_index;	/* word index of oldest surviving */
	__be32 requested_rewind;	/* how many blocks rewind was done */
	__be32 reserved_space;		/* internal */
	__be32 min_free;		/* min free space since stream start */
	__be32 blocks_written[2];	/* total blocks written (64 bit) */
	__be32 words_written[2];	/* total words written (64 bit) */
};

struct wm_adsp_compr;

struct wm_adsp_compr_buf {
	struct list_head list;
	struct wm_adsp *dsp;
	struct wm_adsp_compr *compr;

	struct wm_adsp_buffer_region *regions;
	u32 host_buf_ptr;

	u32 error;
	u32 irq_count;
	int read_index;
	int avail;
	int host_buf_mem_type;

	char *name;
};

struct wm_adsp_compr {
	struct list_head list;
	struct wm_adsp *dsp;
	struct wm_adsp_compr_buf *buf;

	struct snd_compr_stream *stream;
	struct snd_compressed_buffer size;

	u32 *raw_buf;
	unsigned int copied_total;

	unsigned int sample_rate;

	const char *name;
};

#define WM_ADSP_DATA_WORD_SIZE         3

#define WM_ADSP_MIN_FRAGMENTS          1
#define WM_ADSP_MAX_FRAGMENTS          256
#define WM_ADSP_MIN_FRAGMENT_SIZE      (64 * WM_ADSP_DATA_WORD_SIZE)
#define WM_ADSP_MAX_FRAGMENT_SIZE      (4096 * WM_ADSP_DATA_WORD_SIZE)

#define WM_ADSP_ALG_XM_STRUCT_MAGIC    0x49aec7

#define HOST_BUFFER_FIELD(field) \
	(offsetof(struct wm_adsp_buffer, field) / sizeof(__be32))

#define ALG_XM_FIELD(field) \
	(offsetof(struct wm_adsp_alg_xm_struct, field) / sizeof(__be32))

#define HOST_BUF_COEFF_SUPPORTED_COMPAT_VER	1

#define HOST_BUF_COEFF_COMPAT_VER_MASK		0xFF00
#define HOST_BUF_COEFF_COMPAT_VER_SHIFT		8

static int wm_adsp_buffer_init(struct wm_adsp *dsp);
static int wm_adsp_buffer_free(struct wm_adsp *dsp);

struct wm_adsp_buffer_region {
	unsigned int offset;
	unsigned int cumulative_size;
	unsigned int mem_type;
	unsigned int base_addr;
};

struct wm_adsp_buffer_region_def {
	unsigned int mem_type;
	unsigned int base_offset;
	unsigned int size_offset;
};

static const struct wm_adsp_buffer_region_def default_regions[] = {
	{
		.mem_type = WMFW_ADSP2_XM,
		.base_offset = HOST_BUFFER_FIELD(buf1_base),
		.size_offset = HOST_BUFFER_FIELD(buf1_size),
	},
	{
		.mem_type = WMFW_ADSP2_XM,
		.base_offset = HOST_BUFFER_FIELD(buf2_base),
		.size_offset = HOST_BUFFER_FIELD(buf1_buf2_size),
	},
	{
		.mem_type = WMFW_ADSP2_YM,
		.base_offset = HOST_BUFFER_FIELD(buf3_base),
		.size_offset = HOST_BUFFER_FIELD(buf_total_size),
	},
};

struct wm_adsp_fw_caps {
	u32 id;
	struct snd_codec_desc desc;
	int num_regions;
	const struct wm_adsp_buffer_region_def *region_defs;
};

static const struct wm_adsp_fw_caps ctrl_caps[] = {
	{
		.id = SND_AUDIOCODEC_BESPOKE,
		.desc = {
			.max_ch = 8,
			.sample_rates = { 16000 },
			.num_sample_rates = 1,
			.formats = SNDRV_PCM_FMTBIT_S16_LE,
		},
		.num_regions = ARRAY_SIZE(default_regions),
		.region_defs = default_regions,
	},
};

static const struct wm_adsp_fw_caps trace_caps[] = {
	{
		.id = SND_AUDIOCODEC_BESPOKE,
		.desc = {
			.max_ch = 8,
			.sample_rates = {
				4000, 8000, 11025, 12000, 16000, 22050,
				24000, 32000, 44100, 48000, 64000, 88200,
				96000, 176400, 192000
			},
			.num_sample_rates = 15,
			.formats = SNDRV_PCM_FMTBIT_S16_LE,
		},
		.num_regions = ARRAY_SIZE(default_regions),
		.region_defs = default_regions,
	},
};

static const struct {
	const char *file;
	int compr_direction;
	int num_caps;
	const struct wm_adsp_fw_caps *caps;
	bool voice_trigger;
} wm_adsp_fw[WM_ADSP_NUM_FW] = {
	[WM_ADSP_FW_MBC_VSS] =  { .file = "mbc-vss" },
	[WM_ADSP_FW_HIFI] =     { .file = "hifi" },
	[WM_ADSP_FW_TX] =       { .file = "tx" },
	[WM_ADSP_FW_TX_SPK] =   { .file = "tx-spk" },
	[WM_ADSP_FW_RX] =       { .file = "rx" },
	[WM_ADSP_FW_RX_ANC] =   { .file = "rx-anc" },
	[WM_ADSP_FW_CTRL] =     {
		.file = "ctrl",
		.compr_direction = SND_COMPRESS_CAPTURE,
		.num_caps = ARRAY_SIZE(ctrl_caps),
		.caps = ctrl_caps,
		.voice_trigger = true,
	},
	[WM_ADSP_FW_ASR] =      { .file = "asr" },
	[WM_ADSP_FW_TRACE] =    {
		.file = "trace",
		.compr_direction = SND_COMPRESS_CAPTURE,
		.num_caps = ARRAY_SIZE(trace_caps),
		.caps = trace_caps,
	},
	[WM_ADSP_FW_SPK_PROT] = { .file = "spk-prot" },
	[WM_ADSP_FW_MISC] =     { .file = "misc" },
};

struct wm_coeff_ctl_ops {
	int (*xget)(struct snd_kcontrol *kcontrol,
		    struct snd_ctl_elem_value *ucontrol);
	int (*xput)(struct snd_kcontrol *kcontrol,
		    struct snd_ctl_elem_value *ucontrol);
};

struct wm_coeff_ctl {
	const char *name;
	const char *fw_name;
	struct wm_adsp_alg_region alg_region;
	struct wm_coeff_ctl_ops ops;
	struct wm_adsp *dsp;
	unsigned int enabled:1;
	struct list_head list;
	void *cache;
	unsigned int offset;
	size_t len;
	unsigned int set:1;
	struct soc_bytes_ext bytes_ext;
	unsigned int flags;
	unsigned int type;
};

static const char *wm_adsp_mem_region_name(unsigned int type)
{
	switch (type) {
	case WMFW_ADSP1_PM:
		return "PM";
	case WMFW_ADSP1_DM:
		return "DM";
	case WMFW_ADSP2_XM:
		return "XM";
	case WMFW_ADSP2_YM:
		return "YM";
	case WMFW_ADSP1_ZM:
		return "ZM";
	default:
		return NULL;
	}
}

#ifdef CONFIG_DEBUG_FS
static void wm_adsp_debugfs_save_wmfwname(struct wm_adsp *dsp, const char *s)
{
	char *tmp = kasprintf(GFP_KERNEL, "%s\n", s);

	kfree(dsp->wmfw_file_name);
	dsp->wmfw_file_name = tmp;
}

static void wm_adsp_debugfs_save_binname(struct wm_adsp *dsp, const char *s)
{
	char *tmp = kasprintf(GFP_KERNEL, "%s\n", s);

	kfree(dsp->bin_file_name);
	dsp->bin_file_name = tmp;
}

static void wm_adsp_debugfs_clear(struct wm_adsp *dsp)
{
	kfree(dsp->wmfw_file_name);
	kfree(dsp->bin_file_name);
	dsp->wmfw_file_name = NULL;
	dsp->bin_file_name = NULL;
}

static ssize_t wm_adsp_debugfs_wmfw_read(struct file *file,
					 char __user *user_buf,
					 size_t count, loff_t *ppos)
{
	struct wm_adsp *dsp = file->private_data;
	ssize_t ret;

	mutex_lock(&dsp->pwr_lock);

	if (!dsp->wmfw_file_name || !dsp->booted)
		ret = 0;
	else
		ret = simple_read_from_buffer(user_buf, count, ppos,
					      dsp->wmfw_file_name,
					      strlen(dsp->wmfw_file_name));

	mutex_unlock(&dsp->pwr_lock);
	return ret;
}

static ssize_t wm_adsp_debugfs_bin_read(struct file *file,
					char __user *user_buf,
					size_t count, loff_t *ppos)
{
	struct wm_adsp *dsp = file->private_data;
	ssize_t ret;

	mutex_lock(&dsp->pwr_lock);

	if (!dsp->bin_file_name || !dsp->booted)
		ret = 0;
	else
		ret = simple_read_from_buffer(user_buf, count, ppos,
					      dsp->bin_file_name,
					      strlen(dsp->bin_file_name));

	mutex_unlock(&dsp->pwr_lock);
	return ret;
}

static const struct {
	const char *name;
	const struct file_operations fops;
} wm_adsp_debugfs_fops[] = {
	{
		.name = "wmfw_file_name",
		.fops = {
			.open = simple_open,
			.read = wm_adsp_debugfs_wmfw_read,
		},
	},
	{
		.name = "bin_file_name",
		.fops = {
			.open = simple_open,
			.read = wm_adsp_debugfs_bin_read,
		},
	},
};

static void wm_adsp2_init_debugfs(struct wm_adsp *dsp,
				  struct snd_soc_component *component)
{
	struct dentry *root = NULL;
	int i;

	if (!component->debugfs_root) {
		adsp_err(dsp, "No codec debugfs root\n");
		goto err;
	}

	root = debugfs_create_dir(dsp->name, component->debugfs_root);

	if (!root)
		goto err;

	if (!debugfs_create_bool("booted", 0444, root, &dsp->booted))
		goto err;

	if (!debugfs_create_bool("running", 0444, root, &dsp->running))
		goto err;

	if (!debugfs_create_x32("fw_id", 0444, root, &dsp->fw_id))
		goto err;

	if (!debugfs_create_x32("fw_version", 0444, root, &dsp->fw_id_version))
		goto err;

	for (i = 0; i < ARRAY_SIZE(wm_adsp_debugfs_fops); ++i) {
		if (!debugfs_create_file(wm_adsp_debugfs_fops[i].name,
					 0444, root, dsp,
					 &wm_adsp_debugfs_fops[i].fops))
			goto err;
	}

	dsp->debugfs_root = root;
	return;

err:
	debugfs_remove_recursive(root);
	adsp_err(dsp, "Failed to create debugfs\n");
}

static void wm_adsp2_cleanup_debugfs(struct wm_adsp *dsp)
{
	wm_adsp_debugfs_clear(dsp);
	debugfs_remove_recursive(dsp->debugfs_root);
}
#else
static inline void wm_adsp2_init_debugfs(struct wm_adsp *dsp,
					 struct snd_soc_component *component)
{
}

static inline void wm_adsp2_cleanup_debugfs(struct wm_adsp *dsp)
{
}

static inline void wm_adsp_debugfs_save_wmfwname(struct wm_adsp *dsp,
						 const char *s)
{
}

static inline void wm_adsp_debugfs_save_binname(struct wm_adsp *dsp,
						const char *s)
{
}

static inline void wm_adsp_debugfs_clear(struct wm_adsp *dsp)
{
}
#endif

int wm_adsp_fw_get(struct snd_kcontrol *kcontrol,
		   struct snd_ctl_elem_value *ucontrol)
{
	struct snd_soc_component *component = snd_soc_kcontrol_component(kcontrol);
	struct soc_enum *e = (struct soc_enum *)kcontrol->private_value;
	struct wm_adsp *dsp = snd_soc_component_get_drvdata(component);

	ucontrol->value.enumerated.item[0] = dsp[e->shift_l].fw;

	return 0;
}
EXPORT_SYMBOL_GPL(wm_adsp_fw_get);

int wm_adsp_fw_put(struct snd_kcontrol *kcontrol,
		   struct snd_ctl_elem_value *ucontrol)
{
	struct snd_soc_component *component = snd_soc_kcontrol_component(kcontrol);
	struct soc_enum *e = (struct soc_enum *)kcontrol->private_value;
	struct wm_adsp *dsp = snd_soc_component_get_drvdata(component);
	int ret = 0;

	if (ucontrol->value.enumerated.item[0] == dsp[e->shift_l].fw)
		return 0;

	if (ucontrol->value.enumerated.item[0] >= WM_ADSP_NUM_FW)
		return -EINVAL;

	mutex_lock(&dsp[e->shift_l].pwr_lock);

	if (dsp[e->shift_l].booted || !list_empty(&dsp[e->shift_l].compr_list))
		ret = -EBUSY;
	else
		dsp[e->shift_l].fw = ucontrol->value.enumerated.item[0];

	mutex_unlock(&dsp[e->shift_l].pwr_lock);

	return ret;
}
EXPORT_SYMBOL_GPL(wm_adsp_fw_put);

const struct soc_enum wm_adsp_fw_enum[] = {
	SOC_ENUM_SINGLE(0, 0, ARRAY_SIZE(wm_adsp_fw_text), wm_adsp_fw_text),
	SOC_ENUM_SINGLE(0, 1, ARRAY_SIZE(wm_adsp_fw_text), wm_adsp_fw_text),
	SOC_ENUM_SINGLE(0, 2, ARRAY_SIZE(wm_adsp_fw_text), wm_adsp_fw_text),
	SOC_ENUM_SINGLE(0, 3, ARRAY_SIZE(wm_adsp_fw_text), wm_adsp_fw_text),
	SOC_ENUM_SINGLE(0, 4, ARRAY_SIZE(wm_adsp_fw_text), wm_adsp_fw_text),
	SOC_ENUM_SINGLE(0, 5, ARRAY_SIZE(wm_adsp_fw_text), wm_adsp_fw_text),
	SOC_ENUM_SINGLE(0, 6, ARRAY_SIZE(wm_adsp_fw_text), wm_adsp_fw_text),
};
EXPORT_SYMBOL_GPL(wm_adsp_fw_enum);

static struct wm_adsp_region const *wm_adsp_find_region(struct wm_adsp *dsp,
							int type)
{
	int i;

	for (i = 0; i < dsp->num_mems; i++)
		if (dsp->mem[i].type == type)
			return &dsp->mem[i];

	return NULL;
}

static unsigned int wm_adsp_region_to_reg(struct wm_adsp_region const *mem,
					  unsigned int offset)
{
	if (WARN_ON(!mem))
		return offset;
	switch (mem->type) {
	case WMFW_ADSP1_PM:
		return mem->base + (offset * 3);
	case WMFW_ADSP1_DM:
		return mem->base + (offset * 2);
	case WMFW_ADSP2_XM:
		return mem->base + (offset * 2);
	case WMFW_ADSP2_YM:
		return mem->base + (offset * 2);
	case WMFW_ADSP1_ZM:
		return mem->base + (offset * 2);
	default:
		WARN(1, "Unknown memory region type");
		return offset;
	}
}

static void wm_adsp2_show_fw_status(struct wm_adsp *dsp)
{
	unsigned int scratch[4];
	unsigned int addr = dsp->base + ADSP2_SCRATCH0;
	unsigned int i;
	int ret;

	for (i = 0; i < ARRAY_SIZE(scratch); ++i) {
		ret = regmap_read(dsp->regmap, addr + i, &scratch[i]);
		if (ret) {
			adsp_err(dsp, "Failed to read SCRATCH%u: %d\n", i, ret);
			return;
		}
	}

	adsp_dbg(dsp, "FW SCRATCH 0:0x%x 1:0x%x 2:0x%x 3:0x%x\n",
		 scratch[0], scratch[1], scratch[2], scratch[3]);
}

static void wm_adsp2v2_show_fw_status(struct wm_adsp *dsp)
{
	unsigned int scratch[2];
	int ret;

	ret = regmap_read(dsp->regmap, dsp->base + ADSP2V2_SCRATCH0_1,
			  &scratch[0]);
	if (ret) {
		adsp_err(dsp, "Failed to read SCRATCH0_1: %d\n", ret);
		return;
	}

	ret = regmap_read(dsp->regmap, dsp->base + ADSP2V2_SCRATCH2_3,
			  &scratch[1]);
	if (ret) {
		adsp_err(dsp, "Failed to read SCRATCH2_3: %d\n", ret);
		return;
	}

	adsp_dbg(dsp, "FW SCRATCH 0:0x%x 1:0x%x 2:0x%x 3:0x%x\n",
		 scratch[0] & 0xFFFF,
		 scratch[0] >> 16,
		 scratch[1] & 0xFFFF,
		 scratch[1] >> 16);
}

static inline struct wm_coeff_ctl *bytes_ext_to_ctl(struct soc_bytes_ext *ext)
{
	return container_of(ext, struct wm_coeff_ctl, bytes_ext);
}

static int wm_coeff_base_reg(struct wm_coeff_ctl *ctl, unsigned int *reg)
{
	const struct wm_adsp_alg_region *alg_region = &ctl->alg_region;
	struct wm_adsp *dsp = ctl->dsp;
	const struct wm_adsp_region *mem;

	mem = wm_adsp_find_region(dsp, alg_region->type);
	if (!mem) {
		adsp_err(dsp, "No base for region %x\n",
			 alg_region->type);
		return -EINVAL;
	}

	*reg = wm_adsp_region_to_reg(mem, ctl->alg_region.base + ctl->offset);

	return 0;
}

static int wm_coeff_info(struct snd_kcontrol *kctl,
			 struct snd_ctl_elem_info *uinfo)
{
	struct soc_bytes_ext *bytes_ext =
		(struct soc_bytes_ext *)kctl->private_value;
	struct wm_coeff_ctl *ctl = bytes_ext_to_ctl(bytes_ext);

	switch (ctl->type) {
	case WMFW_CTL_TYPE_ACKED:
		uinfo->type = SNDRV_CTL_ELEM_TYPE_INTEGER;
		uinfo->value.integer.min = WM_ADSP_ACKED_CTL_MIN_VALUE;
		uinfo->value.integer.max = WM_ADSP_ACKED_CTL_MAX_VALUE;
		uinfo->value.integer.step = 1;
		uinfo->count = 1;
		break;
	default:
		uinfo->type = SNDRV_CTL_ELEM_TYPE_BYTES;
		uinfo->count = ctl->len;
		break;
	}

	return 0;
}

static int wm_coeff_write_acked_control(struct wm_coeff_ctl *ctl,
					unsigned int event_id)
{
	struct wm_adsp *dsp = ctl->dsp;
	u32 val = cpu_to_be32(event_id);
	unsigned int reg;
	int i, ret;

	ret = wm_coeff_base_reg(ctl, &reg);
	if (ret)
		return ret;

	adsp_dbg(dsp, "Sending 0x%x to acked control alg 0x%x %s:0x%x\n",
		 event_id, ctl->alg_region.alg,
		 wm_adsp_mem_region_name(ctl->alg_region.type), ctl->offset);

	ret = regmap_raw_write(dsp->regmap, reg, &val, sizeof(val));
	if (ret) {
		adsp_err(dsp, "Failed to write %x: %d\n", reg, ret);
		return ret;
	}

	/*
	 * Poll for ack, we initially poll at ~1ms intervals for firmwares
	 * that respond quickly, then go to ~10ms polls. A firmware is unlikely
	 * to ack instantly so we do the first 1ms delay before reading the
	 * control to avoid a pointless bus transaction
	 */
	for (i = 0; i < WM_ADSP_ACKED_CTL_TIMEOUT_MS;) {
		switch (i) {
		case 0 ... WM_ADSP_ACKED_CTL_N_QUICKPOLLS - 1:
			usleep_range(1000, 2000);
			i++;
			break;
		default:
			usleep_range(10000, 20000);
			i += 10;
			break;
		}

		ret = regmap_raw_read(dsp->regmap, reg, &val, sizeof(val));
		if (ret) {
			adsp_err(dsp, "Failed to read %x: %d\n", reg, ret);
			return ret;
		}

		if (val == 0) {
			adsp_dbg(dsp, "Acked control ACKED at poll %u\n", i);
			return 0;
		}
	}

	adsp_warn(dsp, "Acked control @0x%x alg:0x%x %s:0x%x timed out\n",
		  reg, ctl->alg_region.alg,
		  wm_adsp_mem_region_name(ctl->alg_region.type),
		  ctl->offset);

	return -ETIMEDOUT;
}

static int wm_coeff_write_control(struct wm_coeff_ctl *ctl,
				  const void *buf, size_t len)
{
	struct wm_adsp *dsp = ctl->dsp;
	void *scratch;
	int ret;
	unsigned int reg;

	ret = wm_coeff_base_reg(ctl, &reg);
	if (ret)
		return ret;

	scratch = kmemdup(buf, len, GFP_KERNEL | GFP_DMA);
	if (!scratch)
		return -ENOMEM;

	ret = regmap_raw_write(dsp->regmap, reg, scratch,
			       len);
	if (ret) {
		adsp_err(dsp, "Failed to write %zu bytes to %x: %d\n",
			 len, reg, ret);
		kfree(scratch);
		return ret;
	}
	adsp_dbg(dsp, "Wrote %zu bytes to %x\n", len, reg);

	kfree(scratch);

	return 0;
}

static int wm_coeff_put(struct snd_kcontrol *kctl,
			struct snd_ctl_elem_value *ucontrol)
{
	struct soc_bytes_ext *bytes_ext =
		(struct soc_bytes_ext *)kctl->private_value;
	struct wm_coeff_ctl *ctl = bytes_ext_to_ctl(bytes_ext);
	char *p = ucontrol->value.bytes.data;
	int ret = 0;

	mutex_lock(&ctl->dsp->pwr_lock);

	if (ctl->flags & WMFW_CTL_FLAG_VOLATILE)
		ret = -EPERM;
	else
		memcpy(ctl->cache, p, ctl->len);

	ctl->set = 1;
	if (ctl->enabled && ctl->dsp->running)
		ret = wm_coeff_write_control(ctl, p, ctl->len);

	mutex_unlock(&ctl->dsp->pwr_lock);

	return ret;
}

static int wm_coeff_tlv_put(struct snd_kcontrol *kctl,
			    const unsigned int __user *bytes, unsigned int size)
{
	struct soc_bytes_ext *bytes_ext =
		(struct soc_bytes_ext *)kctl->private_value;
	struct wm_coeff_ctl *ctl = bytes_ext_to_ctl(bytes_ext);
	int ret = 0;

	mutex_lock(&ctl->dsp->pwr_lock);

	if (copy_from_user(ctl->cache, bytes, size)) {
		ret = -EFAULT;
	} else {
		ctl->set = 1;
		if (ctl->enabled && ctl->dsp->running)
			ret = wm_coeff_write_control(ctl, ctl->cache, size);
		else if (ctl->flags & WMFW_CTL_FLAG_VOLATILE)
			ret = -EPERM;
	}

	mutex_unlock(&ctl->dsp->pwr_lock);

	return ret;
}

static int wm_coeff_put_acked(struct snd_kcontrol *kctl,
			      struct snd_ctl_elem_value *ucontrol)
{
	struct soc_bytes_ext *bytes_ext =
		(struct soc_bytes_ext *)kctl->private_value;
	struct wm_coeff_ctl *ctl = bytes_ext_to_ctl(bytes_ext);
	unsigned int val = ucontrol->value.integer.value[0];
	int ret;

	if (val == 0)
		return 0;	/* 0 means no event */

	mutex_lock(&ctl->dsp->pwr_lock);

	if (ctl->enabled && ctl->dsp->running)
		ret = wm_coeff_write_acked_control(ctl, val);
	else
		ret = -EPERM;

	mutex_unlock(&ctl->dsp->pwr_lock);

	return ret;
}

static int wm_coeff_read_control(struct wm_coeff_ctl *ctl,
				 void *buf, size_t len)
{
	struct wm_adsp *dsp = ctl->dsp;
	void *scratch;
	int ret;
	unsigned int reg;

	ret = wm_coeff_base_reg(ctl, &reg);
	if (ret)
		return ret;

	scratch = kmalloc(len, GFP_KERNEL | GFP_DMA);
	if (!scratch)
		return -ENOMEM;

	ret = regmap_raw_read(dsp->regmap, reg, scratch, len);
	if (ret) {
		adsp_err(dsp, "Failed to read %zu bytes from %x: %d\n",
			 len, reg, ret);
		kfree(scratch);
		return ret;
	}
	adsp_dbg(dsp, "Read %zu bytes from %x\n", len, reg);

	memcpy(buf, scratch, len);
	kfree(scratch);

	return 0;
}

static int wm_coeff_get(struct snd_kcontrol *kctl,
			struct snd_ctl_elem_value *ucontrol)
{
	struct soc_bytes_ext *bytes_ext =
		(struct soc_bytes_ext *)kctl->private_value;
	struct wm_coeff_ctl *ctl = bytes_ext_to_ctl(bytes_ext);
	char *p = ucontrol->value.bytes.data;
	int ret = 0;

	mutex_lock(&ctl->dsp->pwr_lock);

	if (ctl->flags & WMFW_CTL_FLAG_VOLATILE) {
		if (ctl->enabled && ctl->dsp->running)
			ret = wm_coeff_read_control(ctl, p, ctl->len);
		else
			ret = -EPERM;
	} else {
		if (!ctl->flags && ctl->enabled && ctl->dsp->running)
			ret = wm_coeff_read_control(ctl, ctl->cache, ctl->len);

		memcpy(p, ctl->cache, ctl->len);
	}

	mutex_unlock(&ctl->dsp->pwr_lock);

	return ret;
}

static int wm_coeff_tlv_get(struct snd_kcontrol *kctl,
			    unsigned int __user *bytes, unsigned int size)
{
	struct soc_bytes_ext *bytes_ext =
		(struct soc_bytes_ext *)kctl->private_value;
	struct wm_coeff_ctl *ctl = bytes_ext_to_ctl(bytes_ext);
	int ret = 0;

	mutex_lock(&ctl->dsp->pwr_lock);

	if (ctl->flags & WMFW_CTL_FLAG_VOLATILE) {
		if (ctl->enabled && ctl->dsp->running)
			ret = wm_coeff_read_control(ctl, ctl->cache, size);
		else
			ret = -EPERM;
	} else {
		if (!ctl->flags && ctl->enabled && ctl->dsp->running)
			ret = wm_coeff_read_control(ctl, ctl->cache, size);
	}

	if (!ret && copy_to_user(bytes, ctl->cache, size))
		ret = -EFAULT;

	mutex_unlock(&ctl->dsp->pwr_lock);

	return ret;
}

static int wm_coeff_get_acked(struct snd_kcontrol *kcontrol,
			      struct snd_ctl_elem_value *ucontrol)
{
	/*
	 * Although it's not useful to read an acked control, we must satisfy
	 * user-side assumptions that all controls are readable and that a
	 * write of the same value should be filtered out (it's valid to send
	 * the same event number again to the firmware). We therefore return 0,
	 * meaning "no event" so valid event numbers will always be a change
	 */
	ucontrol->value.integer.value[0] = 0;

	return 0;
}

struct wmfw_ctl_work {
	struct wm_adsp *dsp;
	struct wm_coeff_ctl *ctl;
	struct work_struct work;
};

static unsigned int wmfw_convert_flags(unsigned int in, unsigned int len)
{
	unsigned int out, rd, wr, vol;

	if (len > ADSP_MAX_STD_CTRL_SIZE) {
		rd = SNDRV_CTL_ELEM_ACCESS_TLV_READ;
		wr = SNDRV_CTL_ELEM_ACCESS_TLV_WRITE;
		vol = SNDRV_CTL_ELEM_ACCESS_VOLATILE;

		out = SNDRV_CTL_ELEM_ACCESS_TLV_CALLBACK;
	} else {
		rd = SNDRV_CTL_ELEM_ACCESS_READ;
		wr = SNDRV_CTL_ELEM_ACCESS_WRITE;
		vol = SNDRV_CTL_ELEM_ACCESS_VOLATILE;

		out = 0;
	}

	if (in) {
		if (in & WMFW_CTL_FLAG_READABLE)
			out |= rd;
		if (in & WMFW_CTL_FLAG_WRITEABLE)
			out |= wr;
		if (in & WMFW_CTL_FLAG_VOLATILE)
			out |= vol;
	} else {
		out |= rd | wr | vol;
	}

	return out;
}

static int wmfw_add_ctl(struct wm_adsp *dsp, struct wm_coeff_ctl *ctl)
{
	struct snd_kcontrol_new *kcontrol;
	int ret;

	if (!ctl || !ctl->name)
		return -EINVAL;

	kcontrol = kzalloc(sizeof(*kcontrol), GFP_KERNEL);
	if (!kcontrol)
		return -ENOMEM;

	kcontrol->name = ctl->name;
	kcontrol->info = wm_coeff_info;
	kcontrol->iface = SNDRV_CTL_ELEM_IFACE_MIXER;
	kcontrol->tlv.c = snd_soc_bytes_tlv_callback;
	kcontrol->private_value = (unsigned long)&ctl->bytes_ext;
	kcontrol->access = wmfw_convert_flags(ctl->flags, ctl->len);

	switch (ctl->type) {
	case WMFW_CTL_TYPE_ACKED:
		kcontrol->get = wm_coeff_get_acked;
		kcontrol->put = wm_coeff_put_acked;
		break;
	default:
		if (kcontrol->access & SNDRV_CTL_ELEM_ACCESS_TLV_CALLBACK) {
			ctl->bytes_ext.max = ctl->len;
			ctl->bytes_ext.get = wm_coeff_tlv_get;
			ctl->bytes_ext.put = wm_coeff_tlv_put;
		} else {
			kcontrol->get = wm_coeff_get;
			kcontrol->put = wm_coeff_put;
		}
		break;
	}

	ret = snd_soc_add_component_controls(dsp->component, kcontrol, 1);
	if (ret < 0)
		goto err_kcontrol;

	kfree(kcontrol);

	return 0;

err_kcontrol:
	kfree(kcontrol);
	return ret;
}

static int wm_coeff_init_control_caches(struct wm_adsp *dsp)
{
	struct wm_coeff_ctl *ctl;
	int ret;

	list_for_each_entry(ctl, &dsp->ctl_list, list) {
		if (!ctl->enabled || ctl->set)
			continue;
		if (ctl->flags & WMFW_CTL_FLAG_VOLATILE)
			continue;

		/*
		 * For readable controls populate the cache from the DSP memory.
		 * For non-readable controls the cache was zero-filled when
		 * created so we don't need to do anything.
		 */
		if (!ctl->flags || (ctl->flags & WMFW_CTL_FLAG_READABLE)) {
			ret = wm_coeff_read_control(ctl, ctl->cache, ctl->len);
			if (ret < 0)
				return ret;
		}
	}

	return 0;
}

static int wm_coeff_sync_controls(struct wm_adsp *dsp)
{
	struct wm_coeff_ctl *ctl;
	int ret;

	list_for_each_entry(ctl, &dsp->ctl_list, list) {
		if (!ctl->enabled)
			continue;
		if (ctl->set && !(ctl->flags & WMFW_CTL_FLAG_VOLATILE)) {
			ret = wm_coeff_write_control(ctl, ctl->cache, ctl->len);
			if (ret < 0)
				return ret;
		}
	}

	return 0;
}

static void wm_adsp_signal_event_controls(struct wm_adsp *dsp,
					  unsigned int event)
{
	struct wm_coeff_ctl *ctl;
	int ret;

	list_for_each_entry(ctl, &dsp->ctl_list, list) {
		if (ctl->type != WMFW_CTL_TYPE_HOSTEVENT)
			continue;

		if (!ctl->enabled)
			continue;

		ret = wm_coeff_write_acked_control(ctl, event);
		if (ret)
			adsp_warn(dsp,
				  "Failed to send 0x%x event to alg 0x%x (%d)\n",
				  event, ctl->alg_region.alg, ret);
	}
}

static void wm_adsp_ctl_work(struct work_struct *work)
{
	struct wmfw_ctl_work *ctl_work = container_of(work,
						      struct wmfw_ctl_work,
						      work);

	wmfw_add_ctl(ctl_work->dsp, ctl_work->ctl);
	kfree(ctl_work);
}

static void wm_adsp_free_ctl_blk(struct wm_coeff_ctl *ctl)
{
	kfree(ctl->cache);
	kfree(ctl->name);
	kfree(ctl);
}

static int wm_adsp_create_control(struct wm_adsp *dsp,
				  const struct wm_adsp_alg_region *alg_region,
				  unsigned int offset, unsigned int len,
				  const char *subname, unsigned int subname_len,
				  unsigned int flags, unsigned int type)
{
	struct wm_coeff_ctl *ctl;
	struct wmfw_ctl_work *ctl_work;
	char name[SNDRV_CTL_ELEM_ID_NAME_MAXLEN];
	const char *region_name;
	int ret;

	region_name = wm_adsp_mem_region_name(alg_region->type);
	if (!region_name) {
		adsp_err(dsp, "Unknown region type: %d\n", alg_region->type);
		return -EINVAL;
	}

	switch (dsp->fw_ver) {
	case 0:
	case 1:
		snprintf(name, SNDRV_CTL_ELEM_ID_NAME_MAXLEN, "%s %s %x",
			 dsp->name, region_name, alg_region->alg);
		break;
	default:
		ret = snprintf(name, SNDRV_CTL_ELEM_ID_NAME_MAXLEN,
				"%s%c %.12s %x", dsp->name, *region_name,
				wm_adsp_fw_text[dsp->fw], alg_region->alg);

		/* Truncate the subname from the start if it is too long */
		if (subname) {
			int avail = SNDRV_CTL_ELEM_ID_NAME_MAXLEN - ret - 2;
			int skip = 0;

			if (dsp->component->name_prefix)
				avail -= strlen(dsp->component->name_prefix) + 1;

			if (subname_len > avail)
				skip = subname_len - avail;

			snprintf(name + ret,
				 SNDRV_CTL_ELEM_ID_NAME_MAXLEN - ret, " %.*s",
				 subname_len - skip, subname + skip);
		}
		break;
	}

	list_for_each_entry(ctl, &dsp->ctl_list, list) {
		if (!strcmp(ctl->name, name)) {
			if (!ctl->enabled)
				ctl->enabled = 1;
			return 0;
		}
	}

	ctl = kzalloc(sizeof(*ctl), GFP_KERNEL);
	if (!ctl)
		return -ENOMEM;
	ctl->fw_name = wm_adsp_fw_text[dsp->fw];
	ctl->alg_region = *alg_region;
	ctl->name = kmemdup(name, strlen(name) + 1, GFP_KERNEL);
	if (!ctl->name) {
		ret = -ENOMEM;
		goto err_ctl;
	}
	ctl->enabled = 1;
	ctl->set = 0;
	ctl->ops.xget = wm_coeff_get;
	ctl->ops.xput = wm_coeff_put;
	ctl->dsp = dsp;

	ctl->flags = flags;
	ctl->type = type;
	ctl->offset = offset;
	ctl->len = len;
	ctl->cache = kzalloc(ctl->len, GFP_KERNEL);
	if (!ctl->cache) {
		ret = -ENOMEM;
		goto err_ctl_name;
	}

	list_add(&ctl->list, &dsp->ctl_list);

	if (flags & WMFW_CTL_FLAG_SYS)
		return 0;

	ctl_work = kzalloc(sizeof(*ctl_work), GFP_KERNEL);
	if (!ctl_work) {
		ret = -ENOMEM;
		goto err_ctl_cache;
	}

	ctl_work->dsp = dsp;
	ctl_work->ctl = ctl;
	INIT_WORK(&ctl_work->work, wm_adsp_ctl_work);
	schedule_work(&ctl_work->work);

	return 0;

err_ctl_cache:
	kfree(ctl->cache);
err_ctl_name:
	kfree(ctl->name);
err_ctl:
	kfree(ctl);

	return ret;
}

struct wm_coeff_parsed_alg {
	int id;
	const u8 *name;
	int name_len;
	int ncoeff;
};

struct wm_coeff_parsed_coeff {
	int offset;
	int mem_type;
	const u8 *name;
	int name_len;
	int ctl_type;
	int flags;
	int len;
};

static int wm_coeff_parse_string(int bytes, const u8 **pos, const u8 **str)
{
	int length;

	switch (bytes) {
	case 1:
		length = **pos;
		break;
	case 2:
		length = le16_to_cpu(*((__le16 *)*pos));
		break;
	default:
		return 0;
	}

	if (str)
		*str = *pos + bytes;

	*pos += ((length + bytes) + 3) & ~0x03;

	return length;
}

static int wm_coeff_parse_int(int bytes, const u8 **pos)
{
	int val = 0;

	switch (bytes) {
	case 2:
		val = le16_to_cpu(*((__le16 *)*pos));
		break;
	case 4:
		val = le32_to_cpu(*((__le32 *)*pos));
		break;
	default:
		break;
	}

	*pos += bytes;

	return val;
}

static inline void wm_coeff_parse_alg(struct wm_adsp *dsp, const u8 **data,
				      struct wm_coeff_parsed_alg *blk)
{
	const struct wmfw_adsp_alg_data *raw;

	switch (dsp->fw_ver) {
	case 0:
	case 1:
		raw = (const struct wmfw_adsp_alg_data *)*data;
		*data = raw->data;

		blk->id = le32_to_cpu(raw->id);
		blk->name = raw->name;
		blk->name_len = strlen(raw->name);
		blk->ncoeff = le32_to_cpu(raw->ncoeff);
		break;
	default:
		blk->id = wm_coeff_parse_int(sizeof(raw->id), data);
		blk->name_len = wm_coeff_parse_string(sizeof(u8), data,
						      &blk->name);
		wm_coeff_parse_string(sizeof(u16), data, NULL);
		blk->ncoeff = wm_coeff_parse_int(sizeof(raw->ncoeff), data);
		break;
	}

	adsp_dbg(dsp, "Algorithm ID: %#x\n", blk->id);
	adsp_dbg(dsp, "Algorithm name: %.*s\n", blk->name_len, blk->name);
	adsp_dbg(dsp, "# of coefficient descriptors: %#x\n", blk->ncoeff);
}

static inline void wm_coeff_parse_coeff(struct wm_adsp *dsp, const u8 **data,
					struct wm_coeff_parsed_coeff *blk)
{
	const struct wmfw_adsp_coeff_data *raw;
	const u8 *tmp;
	int length;

	switch (dsp->fw_ver) {
	case 0:
	case 1:
		raw = (const struct wmfw_adsp_coeff_data *)*data;
		*data = *data + sizeof(raw->hdr) + le32_to_cpu(raw->hdr.size);

		blk->offset = le16_to_cpu(raw->hdr.offset);
		blk->mem_type = le16_to_cpu(raw->hdr.type);
		blk->name = raw->name;
		blk->name_len = strlen(raw->name);
		blk->ctl_type = le16_to_cpu(raw->ctl_type);
		blk->flags = le16_to_cpu(raw->flags);
		blk->len = le32_to_cpu(raw->len);
		break;
	default:
		tmp = *data;
		blk->offset = wm_coeff_parse_int(sizeof(raw->hdr.offset), &tmp);
		blk->mem_type = wm_coeff_parse_int(sizeof(raw->hdr.type), &tmp);
		length = wm_coeff_parse_int(sizeof(raw->hdr.size), &tmp);
		blk->name_len = wm_coeff_parse_string(sizeof(u8), &tmp,
						      &blk->name);
		wm_coeff_parse_string(sizeof(u8), &tmp, NULL);
		wm_coeff_parse_string(sizeof(u16), &tmp, NULL);
		blk->ctl_type = wm_coeff_parse_int(sizeof(raw->ctl_type), &tmp);
		blk->flags = wm_coeff_parse_int(sizeof(raw->flags), &tmp);
		blk->len = wm_coeff_parse_int(sizeof(raw->len), &tmp);

		*data = *data + sizeof(raw->hdr) + length;
		break;
	}

	adsp_dbg(dsp, "\tCoefficient type: %#x\n", blk->mem_type);
	adsp_dbg(dsp, "\tCoefficient offset: %#x\n", blk->offset);
	adsp_dbg(dsp, "\tCoefficient name: %.*s\n", blk->name_len, blk->name);
	adsp_dbg(dsp, "\tCoefficient flags: %#x\n", blk->flags);
	adsp_dbg(dsp, "\tALSA control type: %#x\n", blk->ctl_type);
	adsp_dbg(dsp, "\tALSA control len: %#x\n", blk->len);
}

static int wm_adsp_check_coeff_flags(struct wm_adsp *dsp,
				const struct wm_coeff_parsed_coeff *coeff_blk,
				unsigned int f_required,
				unsigned int f_illegal)
{
	if ((coeff_blk->flags & f_illegal) ||
	    ((coeff_blk->flags & f_required) != f_required)) {
		adsp_err(dsp, "Illegal flags 0x%x for control type 0x%x\n",
			 coeff_blk->flags, coeff_blk->ctl_type);
		return -EINVAL;
	}

	return 0;
}

static int wm_adsp_parse_coeff(struct wm_adsp *dsp,
			       const struct wmfw_region *region)
{
	struct wm_adsp_alg_region alg_region = {};
	struct wm_coeff_parsed_alg alg_blk;
	struct wm_coeff_parsed_coeff coeff_blk;
	const u8 *data = region->data;
	int i, ret;

	wm_coeff_parse_alg(dsp, &data, &alg_blk);
	for (i = 0; i < alg_blk.ncoeff; i++) {
		wm_coeff_parse_coeff(dsp, &data, &coeff_blk);

		switch (coeff_blk.ctl_type) {
		case SNDRV_CTL_ELEM_TYPE_BYTES:
			break;
		case WMFW_CTL_TYPE_ACKED:
			if (coeff_blk.flags & WMFW_CTL_FLAG_SYS)
				continue;	/* ignore */

			ret = wm_adsp_check_coeff_flags(dsp, &coeff_blk,
						WMFW_CTL_FLAG_VOLATILE |
						WMFW_CTL_FLAG_WRITEABLE |
						WMFW_CTL_FLAG_READABLE,
						0);
			if (ret)
				return -EINVAL;
			break;
		case WMFW_CTL_TYPE_HOSTEVENT:
			ret = wm_adsp_check_coeff_flags(dsp, &coeff_blk,
						WMFW_CTL_FLAG_SYS |
						WMFW_CTL_FLAG_VOLATILE |
						WMFW_CTL_FLAG_WRITEABLE |
						WMFW_CTL_FLAG_READABLE,
						0);
			if (ret)
				return -EINVAL;
			break;
		case WMFW_CTL_TYPE_HOST_BUFFER:
			ret = wm_adsp_check_coeff_flags(dsp, &coeff_blk,
						WMFW_CTL_FLAG_SYS |
						WMFW_CTL_FLAG_VOLATILE |
						WMFW_CTL_FLAG_READABLE,
						0);
			if (ret)
				return -EINVAL;
			break;
		default:
			adsp_err(dsp, "Unknown control type: %d\n",
				 coeff_blk.ctl_type);
			return -EINVAL;
		}

		alg_region.type = coeff_blk.mem_type;
		alg_region.alg = alg_blk.id;

		ret = wm_adsp_create_control(dsp, &alg_region,
					     coeff_blk.offset,
					     coeff_blk.len,
					     coeff_blk.name,
					     coeff_blk.name_len,
					     coeff_blk.flags,
					     coeff_blk.ctl_type);
		if (ret < 0)
			adsp_err(dsp, "Failed to create control: %.*s, %d\n",
				 coeff_blk.name_len, coeff_blk.name, ret);
	}

	return 0;
}

static int wm_adsp_load(struct wm_adsp *dsp)
{
	LIST_HEAD(buf_list);
	const struct firmware *firmware;
	struct regmap *regmap = dsp->regmap;
	unsigned int pos = 0;
	const struct wmfw_header *header;
	const struct wmfw_adsp1_sizes *adsp1_sizes;
	const struct wmfw_adsp2_sizes *adsp2_sizes;
	const struct wmfw_footer *footer;
	const struct wmfw_region *region;
	const struct wm_adsp_region *mem;
	const char *region_name;
	char *file, *text = NULL;
	struct wm_adsp_buf *buf;
	unsigned int reg;
	int regions = 0;
	int ret, offset, type, sizes;

	file = kzalloc(PAGE_SIZE, GFP_KERNEL);
	if (file == NULL)
		return -ENOMEM;

	snprintf(file, PAGE_SIZE, "%s-%s-%s.wmfw", dsp->part, dsp->fwf_name,
		 wm_adsp_fw[dsp->fw].file);
	file[PAGE_SIZE - 1] = '\0';

	ret = request_firmware(&firmware, file, dsp->dev);
	if (ret != 0) {
		adsp_err(dsp, "Failed to request '%s'\n", file);
		goto out;
	}
	ret = -EINVAL;

	pos = sizeof(*header) + sizeof(*adsp1_sizes) + sizeof(*footer);
	if (pos >= firmware->size) {
		adsp_err(dsp, "%s: file too short, %zu bytes\n",
			 file, firmware->size);
		goto out_fw;
	}

	header = (void *)&firmware->data[0];

	if (memcmp(&header->magic[0], "WMFW", 4) != 0) {
		adsp_err(dsp, "%s: invalid magic\n", file);
		goto out_fw;
	}

	switch (header->ver) {
	case 0:
		adsp_warn(dsp, "%s: Depreciated file format %d\n",
			  file, header->ver);
		break;
	case 1:
	case 2:
		break;
	default:
		adsp_err(dsp, "%s: unknown file format %d\n",
			 file, header->ver);
		goto out_fw;
	}

	adsp_info(dsp, "Firmware version: %d\n", header->ver);
	dsp->fw_ver = header->ver;

	if (header->core != dsp->type) {
		adsp_err(dsp, "%s: invalid core %d != %d\n",
			 file, header->core, dsp->type);
		goto out_fw;
	}

	switch (dsp->type) {
	case WMFW_ADSP1:
		pos = sizeof(*header) + sizeof(*adsp1_sizes) + sizeof(*footer);
		adsp1_sizes = (void *)&(header[1]);
		footer = (void *)&(adsp1_sizes[1]);
		sizes = sizeof(*adsp1_sizes);

		adsp_dbg(dsp, "%s: %d DM, %d PM, %d ZM\n",
			 file, le32_to_cpu(adsp1_sizes->dm),
			 le32_to_cpu(adsp1_sizes->pm),
			 le32_to_cpu(adsp1_sizes->zm));
		break;

	case WMFW_ADSP2:
		pos = sizeof(*header) + sizeof(*adsp2_sizes) + sizeof(*footer);
		adsp2_sizes = (void *)&(header[1]);
		footer = (void *)&(adsp2_sizes[1]);
		sizes = sizeof(*adsp2_sizes);

		adsp_dbg(dsp, "%s: %d XM, %d YM %d PM, %d ZM\n",
			 file, le32_to_cpu(adsp2_sizes->xm),
			 le32_to_cpu(adsp2_sizes->ym),
			 le32_to_cpu(adsp2_sizes->pm),
			 le32_to_cpu(adsp2_sizes->zm));
		break;

	default:
		WARN(1, "Unknown DSP type");
		goto out_fw;
	}

	if (le32_to_cpu(header->len) != sizeof(*header) +
	    sizes + sizeof(*footer)) {
		adsp_err(dsp, "%s: unexpected header length %d\n",
			 file, le32_to_cpu(header->len));
		goto out_fw;
	}

	adsp_dbg(dsp, "%s: timestamp %llu\n", file,
		 le64_to_cpu(footer->timestamp));

	while (pos < firmware->size &&
	       sizeof(*region) < firmware->size - pos) {
		region = (void *)&(firmware->data[pos]);
		region_name = "Unknown";
		reg = 0;
		text = NULL;
		offset = le32_to_cpu(region->offset) & 0xffffff;
		type = be32_to_cpu(region->type) & 0xff;
		mem = wm_adsp_find_region(dsp, type);

		switch (type) {
		case WMFW_NAME_TEXT:
			region_name = "Firmware name";
			text = kzalloc(le32_to_cpu(region->len) + 1,
				       GFP_KERNEL);
			break;
		case WMFW_ALGORITHM_DATA:
			region_name = "Algorithm";
			ret = wm_adsp_parse_coeff(dsp, region);
			if (ret != 0)
				goto out_fw;
			break;
		case WMFW_INFO_TEXT:
			region_name = "Information";
			text = kzalloc(le32_to_cpu(region->len) + 1,
				       GFP_KERNEL);
			break;
		case WMFW_ABSOLUTE:
			region_name = "Absolute";
			reg = offset;
			break;
		case WMFW_ADSP1_PM:
		case WMFW_ADSP1_DM:
		case WMFW_ADSP2_XM:
		case WMFW_ADSP2_YM:
		case WMFW_ADSP1_ZM:
			region_name = wm_adsp_mem_region_name(type);
			reg = wm_adsp_region_to_reg(mem, offset);
			break;
		default:
			adsp_warn(dsp,
				  "%s.%d: Unknown region type %x at %d(%x)\n",
				  file, regions, type, pos, pos);
			break;
		}

		adsp_dbg(dsp, "%s.%d: %d bytes at %d in %s\n", file,
			 regions, le32_to_cpu(region->len), offset,
			 region_name);

		if (le32_to_cpu(region->len) >
		    firmware->size - pos - sizeof(*region)) {
			adsp_err(dsp,
				 "%s.%d: %s region len %d bytes exceeds file length %zu\n",
				 file, regions, region_name,
				 le32_to_cpu(region->len), firmware->size);
			ret = -EINVAL;
			goto out_fw;
		}

		if (text) {
			memcpy(text, region->data, le32_to_cpu(region->len));
			adsp_info(dsp, "%s: %s\n", file, text);
			kfree(text);
			text = NULL;
		}

		if (reg) {
			buf = wm_adsp_buf_alloc(region->data,
						le32_to_cpu(region->len),
						&buf_list);
			if (!buf) {
				adsp_err(dsp, "Out of memory\n");
				ret = -ENOMEM;
				goto out_fw;
			}

			ret = regmap_raw_write_async(regmap, reg, buf->buf,
						     le32_to_cpu(region->len));
			if (ret != 0) {
				adsp_err(dsp,
					"%s.%d: Failed to write %d bytes at %d in %s: %d\n",
					file, regions,
					le32_to_cpu(region->len), offset,
					region_name, ret);
				goto out_fw;
			}
		}

		pos += le32_to_cpu(region->len) + sizeof(*region);
		regions++;
	}

	ret = regmap_async_complete(regmap);
	if (ret != 0) {
		adsp_err(dsp, "Failed to complete async write: %d\n", ret);
		goto out_fw;
	}

	if (pos > firmware->size)
		adsp_warn(dsp, "%s.%d: %zu bytes at end of file\n",
			  file, regions, pos - firmware->size);

	wm_adsp_debugfs_save_wmfwname(dsp, file);

out_fw:
	regmap_async_complete(regmap);
	wm_adsp_buf_free(&buf_list);
	release_firmware(firmware);
	kfree(text);
out:
	kfree(file);

	return ret;
}

static void wm_adsp_ctl_fixup_base(struct wm_adsp *dsp,
				  const struct wm_adsp_alg_region *alg_region)
{
	struct wm_coeff_ctl *ctl;

	list_for_each_entry(ctl, &dsp->ctl_list, list) {
		if (ctl->fw_name == wm_adsp_fw_text[dsp->fw] &&
		    alg_region->alg == ctl->alg_region.alg &&
		    alg_region->type == ctl->alg_region.type) {
			ctl->alg_region.base = alg_region->base;
		}
	}
}

static void *wm_adsp_read_algs(struct wm_adsp *dsp, size_t n_algs,
			       const struct wm_adsp_region *mem,
			       unsigned int pos, unsigned int len)
{
	void *alg;
	unsigned int reg;
	int ret;
	__be32 val;

	if (n_algs == 0) {
		adsp_err(dsp, "No algorithms\n");
		return ERR_PTR(-EINVAL);
	}

	if (n_algs > 1024) {
		adsp_err(dsp, "Algorithm count %zx excessive\n", n_algs);
		return ERR_PTR(-EINVAL);
	}

	/* Read the terminator first to validate the length */
	reg = wm_adsp_region_to_reg(mem, pos + len);

	ret = regmap_raw_read(dsp->regmap, reg, &val, sizeof(val));
	if (ret != 0) {
		adsp_err(dsp, "Failed to read algorithm list end: %d\n",
			ret);
		return ERR_PTR(ret);
	}

	if (be32_to_cpu(val) != 0xbedead)
		adsp_warn(dsp, "Algorithm list end %x 0x%x != 0xbedead\n",
			  reg, be32_to_cpu(val));

	/* Convert length from DSP words to bytes */
	len *= sizeof(u32);

	alg = kzalloc(len, GFP_KERNEL | GFP_DMA);
	if (!alg)
		return ERR_PTR(-ENOMEM);

	reg = wm_adsp_region_to_reg(mem, pos);

	ret = regmap_raw_read(dsp->regmap, reg, alg, len);
	if (ret != 0) {
		adsp_err(dsp, "Failed to read algorithm list: %d\n", ret);
		kfree(alg);
		return ERR_PTR(ret);
	}

	return alg;
}

static struct wm_adsp_alg_region *
	wm_adsp_find_alg_region(struct wm_adsp *dsp, int type, unsigned int id)
{
	struct wm_adsp_alg_region *alg_region;

	list_for_each_entry(alg_region, &dsp->alg_regions, list) {
		if (id == alg_region->alg && type == alg_region->type)
			return alg_region;
	}

	return NULL;
}

static struct wm_adsp_alg_region *wm_adsp_create_region(struct wm_adsp *dsp,
							int type, __be32 id,
							__be32 base)
{
	struct wm_adsp_alg_region *alg_region;

	alg_region = kzalloc(sizeof(*alg_region), GFP_KERNEL);
	if (!alg_region)
		return ERR_PTR(-ENOMEM);

	alg_region->type = type;
	alg_region->alg = be32_to_cpu(id);
	alg_region->base = be32_to_cpu(base);

	list_add_tail(&alg_region->list, &dsp->alg_regions);

	if (dsp->fw_ver > 0)
		wm_adsp_ctl_fixup_base(dsp, alg_region);

	return alg_region;
}

static void wm_adsp_free_alg_regions(struct wm_adsp *dsp)
{
	struct wm_adsp_alg_region *alg_region;

	while (!list_empty(&dsp->alg_regions)) {
		alg_region = list_first_entry(&dsp->alg_regions,
					      struct wm_adsp_alg_region,
					      list);
		list_del(&alg_region->list);
		kfree(alg_region);
	}
}

static int wm_adsp1_setup_algs(struct wm_adsp *dsp)
{
	struct wmfw_adsp1_id_hdr adsp1_id;
	struct wmfw_adsp1_alg_hdr *adsp1_alg;
	struct wm_adsp_alg_region *alg_region;
	const struct wm_adsp_region *mem;
	unsigned int pos, len;
	size_t n_algs;
	int i, ret;

	mem = wm_adsp_find_region(dsp, WMFW_ADSP1_DM);
	if (WARN_ON(!mem))
		return -EINVAL;

	ret = regmap_raw_read(dsp->regmap, mem->base, &adsp1_id,
			      sizeof(adsp1_id));
	if (ret != 0) {
		adsp_err(dsp, "Failed to read algorithm info: %d\n",
			 ret);
		return ret;
	}

	n_algs = be32_to_cpu(adsp1_id.n_algs);
	dsp->fw_id = be32_to_cpu(adsp1_id.fw.id);
	adsp_info(dsp, "Firmware: %x v%d.%d.%d, %zu algorithms\n",
		  dsp->fw_id,
		  (be32_to_cpu(adsp1_id.fw.ver) & 0xff0000) >> 16,
		  (be32_to_cpu(adsp1_id.fw.ver) & 0xff00) >> 8,
		  be32_to_cpu(adsp1_id.fw.ver) & 0xff,
		  n_algs);

	alg_region = wm_adsp_create_region(dsp, WMFW_ADSP1_ZM,
					   adsp1_id.fw.id, adsp1_id.zm);
	if (IS_ERR(alg_region))
		return PTR_ERR(alg_region);

	alg_region = wm_adsp_create_region(dsp, WMFW_ADSP1_DM,
					   adsp1_id.fw.id, adsp1_id.dm);
	if (IS_ERR(alg_region))
		return PTR_ERR(alg_region);

	/* Calculate offset and length in DSP words */
	pos = sizeof(adsp1_id) / sizeof(u32);
	len = (sizeof(*adsp1_alg) * n_algs) / sizeof(u32);

	adsp1_alg = wm_adsp_read_algs(dsp, n_algs, mem, pos, len);
	if (IS_ERR(adsp1_alg))
		return PTR_ERR(adsp1_alg);

	for (i = 0; i < n_algs; i++) {
		adsp_info(dsp, "%d: ID %x v%d.%d.%d DM@%x ZM@%x\n",
			  i, be32_to_cpu(adsp1_alg[i].alg.id),
			  (be32_to_cpu(adsp1_alg[i].alg.ver) & 0xff0000) >> 16,
			  (be32_to_cpu(adsp1_alg[i].alg.ver) & 0xff00) >> 8,
			  be32_to_cpu(adsp1_alg[i].alg.ver) & 0xff,
			  be32_to_cpu(adsp1_alg[i].dm),
			  be32_to_cpu(adsp1_alg[i].zm));

		alg_region = wm_adsp_create_region(dsp, WMFW_ADSP1_DM,
						   adsp1_alg[i].alg.id,
						   adsp1_alg[i].dm);
		if (IS_ERR(alg_region)) {
			ret = PTR_ERR(alg_region);
			goto out;
		}
		if (dsp->fw_ver == 0) {
			if (i + 1 < n_algs) {
				len = be32_to_cpu(adsp1_alg[i + 1].dm);
				len -= be32_to_cpu(adsp1_alg[i].dm);
				len *= 4;
				wm_adsp_create_control(dsp, alg_region, 0,
						     len, NULL, 0, 0,
						     SNDRV_CTL_ELEM_TYPE_BYTES);
			} else {
				adsp_warn(dsp, "Missing length info for region DM with ID %x\n",
					  be32_to_cpu(adsp1_alg[i].alg.id));
			}
		}

		alg_region = wm_adsp_create_region(dsp, WMFW_ADSP1_ZM,
						   adsp1_alg[i].alg.id,
						   adsp1_alg[i].zm);
		if (IS_ERR(alg_region)) {
			ret = PTR_ERR(alg_region);
			goto out;
		}
		if (dsp->fw_ver == 0) {
			if (i + 1 < n_algs) {
				len = be32_to_cpu(adsp1_alg[i + 1].zm);
				len -= be32_to_cpu(adsp1_alg[i].zm);
				len *= 4;
				wm_adsp_create_control(dsp, alg_region, 0,
						     len, NULL, 0, 0,
						     SNDRV_CTL_ELEM_TYPE_BYTES);
			} else {
				adsp_warn(dsp, "Missing length info for region ZM with ID %x\n",
					  be32_to_cpu(adsp1_alg[i].alg.id));
			}
		}
	}

out:
	kfree(adsp1_alg);
	return ret;
}

static int wm_adsp2_setup_algs(struct wm_adsp *dsp)
{
	struct wmfw_adsp2_id_hdr adsp2_id;
	struct wmfw_adsp2_alg_hdr *adsp2_alg;
	struct wm_adsp_alg_region *alg_region;
	const struct wm_adsp_region *mem;
	unsigned int pos, len;
	size_t n_algs;
	int i, ret;

	mem = wm_adsp_find_region(dsp, WMFW_ADSP2_XM);
	if (WARN_ON(!mem))
		return -EINVAL;

	ret = regmap_raw_read(dsp->regmap, mem->base, &adsp2_id,
			      sizeof(adsp2_id));
	if (ret != 0) {
		adsp_err(dsp, "Failed to read algorithm info: %d\n",
			 ret);
		return ret;
	}

	n_algs = be32_to_cpu(adsp2_id.n_algs);
	dsp->fw_id = be32_to_cpu(adsp2_id.fw.id);
	dsp->fw_id_version = be32_to_cpu(adsp2_id.fw.ver);
	adsp_info(dsp, "Firmware: %x v%d.%d.%d, %zu algorithms\n",
		  dsp->fw_id,
		  (dsp->fw_id_version & 0xff0000) >> 16,
		  (dsp->fw_id_version & 0xff00) >> 8,
		  dsp->fw_id_version & 0xff,
		  n_algs);

	alg_region = wm_adsp_create_region(dsp, WMFW_ADSP2_XM,
					   adsp2_id.fw.id, adsp2_id.xm);
	if (IS_ERR(alg_region))
		return PTR_ERR(alg_region);

	alg_region = wm_adsp_create_region(dsp, WMFW_ADSP2_YM,
					   adsp2_id.fw.id, adsp2_id.ym);
	if (IS_ERR(alg_region))
		return PTR_ERR(alg_region);

	alg_region = wm_adsp_create_region(dsp, WMFW_ADSP2_ZM,
					   adsp2_id.fw.id, adsp2_id.zm);
	if (IS_ERR(alg_region))
		return PTR_ERR(alg_region);

	/* Calculate offset and length in DSP words */
	pos = sizeof(adsp2_id) / sizeof(u32);
	len = (sizeof(*adsp2_alg) * n_algs) / sizeof(u32);

	adsp2_alg = wm_adsp_read_algs(dsp, n_algs, mem, pos, len);
	if (IS_ERR(adsp2_alg))
		return PTR_ERR(adsp2_alg);

	for (i = 0; i < n_algs; i++) {
		adsp_info(dsp,
			  "%d: ID %x v%d.%d.%d XM@%x YM@%x ZM@%x\n",
			  i, be32_to_cpu(adsp2_alg[i].alg.id),
			  (be32_to_cpu(adsp2_alg[i].alg.ver) & 0xff0000) >> 16,
			  (be32_to_cpu(adsp2_alg[i].alg.ver) & 0xff00) >> 8,
			  be32_to_cpu(adsp2_alg[i].alg.ver) & 0xff,
			  be32_to_cpu(adsp2_alg[i].xm),
			  be32_to_cpu(adsp2_alg[i].ym),
			  be32_to_cpu(adsp2_alg[i].zm));

		alg_region = wm_adsp_create_region(dsp, WMFW_ADSP2_XM,
						   adsp2_alg[i].alg.id,
						   adsp2_alg[i].xm);
		if (IS_ERR(alg_region)) {
			ret = PTR_ERR(alg_region);
			goto out;
		}
		if (dsp->fw_ver == 0) {
			if (i + 1 < n_algs) {
				len = be32_to_cpu(adsp2_alg[i + 1].xm);
				len -= be32_to_cpu(adsp2_alg[i].xm);
				len *= 4;
				wm_adsp_create_control(dsp, alg_region, 0,
						     len, NULL, 0, 0,
						     SNDRV_CTL_ELEM_TYPE_BYTES);
			} else {
				adsp_warn(dsp, "Missing length info for region XM with ID %x\n",
					  be32_to_cpu(adsp2_alg[i].alg.id));
			}
		}

		alg_region = wm_adsp_create_region(dsp, WMFW_ADSP2_YM,
						   adsp2_alg[i].alg.id,
						   adsp2_alg[i].ym);
		if (IS_ERR(alg_region)) {
			ret = PTR_ERR(alg_region);
			goto out;
		}
		if (dsp->fw_ver == 0) {
			if (i + 1 < n_algs) {
				len = be32_to_cpu(adsp2_alg[i + 1].ym);
				len -= be32_to_cpu(adsp2_alg[i].ym);
				len *= 4;
				wm_adsp_create_control(dsp, alg_region, 0,
						     len, NULL, 0, 0,
						     SNDRV_CTL_ELEM_TYPE_BYTES);
			} else {
				adsp_warn(dsp, "Missing length info for region YM with ID %x\n",
					  be32_to_cpu(adsp2_alg[i].alg.id));
			}
		}

		alg_region = wm_adsp_create_region(dsp, WMFW_ADSP2_ZM,
						   adsp2_alg[i].alg.id,
						   adsp2_alg[i].zm);
		if (IS_ERR(alg_region)) {
			ret = PTR_ERR(alg_region);
			goto out;
		}
		if (dsp->fw_ver == 0) {
			if (i + 1 < n_algs) {
				len = be32_to_cpu(adsp2_alg[i + 1].zm);
				len -= be32_to_cpu(adsp2_alg[i].zm);
				len *= 4;
				wm_adsp_create_control(dsp, alg_region, 0,
						     len, NULL, 0, 0,
						     SNDRV_CTL_ELEM_TYPE_BYTES);
			} else {
				adsp_warn(dsp, "Missing length info for region ZM with ID %x\n",
					  be32_to_cpu(adsp2_alg[i].alg.id));
			}
		}
	}

out:
	kfree(adsp2_alg);
	return ret;
}

static int wm_adsp_load_coeff(struct wm_adsp *dsp)
{
	LIST_HEAD(buf_list);
	struct regmap *regmap = dsp->regmap;
	struct wmfw_coeff_hdr *hdr;
	struct wmfw_coeff_item *blk;
	const struct firmware *firmware;
	const struct wm_adsp_region *mem;
	struct wm_adsp_alg_region *alg_region;
	const char *region_name;
	int ret, pos, blocks, type, offset, reg;
	char *file;
	struct wm_adsp_buf *buf;

	file = kzalloc(PAGE_SIZE, GFP_KERNEL);
	if (file == NULL)
		return -ENOMEM;

	snprintf(file, PAGE_SIZE, "%s-%s-%s.bin", dsp->part, dsp->fwf_name,
		 wm_adsp_fw[dsp->fw].file);
	file[PAGE_SIZE - 1] = '\0';

	ret = request_firmware(&firmware, file, dsp->dev);
	if (ret != 0) {
		adsp_warn(dsp, "Failed to request '%s'\n", file);
		ret = 0;
		goto out;
	}
	ret = -EINVAL;

	if (sizeof(*hdr) >= firmware->size) {
		adsp_err(dsp, "%s: file too short, %zu bytes\n",
			file, firmware->size);
		goto out_fw;
	}

	hdr = (void *)&firmware->data[0];
	if (memcmp(hdr->magic, "WMDR", 4) != 0) {
		adsp_err(dsp, "%s: invalid magic\n", file);
		goto out_fw;
	}

	switch (be32_to_cpu(hdr->rev) & 0xff) {
	case 1:
		break;
	default:
		adsp_err(dsp, "%s: Unsupported coefficient file format %d\n",
			 file, be32_to_cpu(hdr->rev) & 0xff);
		ret = -EINVAL;
		goto out_fw;
	}

	adsp_dbg(dsp, "%s: v%d.%d.%d\n", file,
		(le32_to_cpu(hdr->ver) >> 16) & 0xff,
		(le32_to_cpu(hdr->ver) >>  8) & 0xff,
		le32_to_cpu(hdr->ver) & 0xff);

	pos = le32_to_cpu(hdr->len);

	blocks = 0;
	while (pos < firmware->size &&
	       sizeof(*blk) < firmware->size - pos) {
		blk = (void *)(&firmware->data[pos]);

		type = le16_to_cpu(blk->type);
		offset = le16_to_cpu(blk->offset);

		adsp_dbg(dsp, "%s.%d: %x v%d.%d.%d\n",
			 file, blocks, le32_to_cpu(blk->id),
			 (le32_to_cpu(blk->ver) >> 16) & 0xff,
			 (le32_to_cpu(blk->ver) >>  8) & 0xff,
			 le32_to_cpu(blk->ver) & 0xff);
		adsp_dbg(dsp, "%s.%d: %d bytes at 0x%x in %x\n",
			 file, blocks, le32_to_cpu(blk->len), offset, type);

		reg = 0;
		region_name = "Unknown";
		switch (type) {
		case (WMFW_NAME_TEXT << 8):
		case (WMFW_INFO_TEXT << 8):
			break;
		case (WMFW_ABSOLUTE << 8):
			/*
			 * Old files may use this for global
			 * coefficients.
			 */
			if (le32_to_cpu(blk->id) == dsp->fw_id &&
			    offset == 0) {
				region_name = "global coefficients";
				mem = wm_adsp_find_region(dsp, type);
				if (!mem) {
					adsp_err(dsp, "No ZM\n");
					break;
				}
				reg = wm_adsp_region_to_reg(mem, 0);

			} else {
				region_name = "register";
				reg = offset;
			}
			break;

		case WMFW_ADSP1_DM:
		case WMFW_ADSP1_ZM:
		case WMFW_ADSP2_XM:
		case WMFW_ADSP2_YM:
			adsp_dbg(dsp, "%s.%d: %d bytes in %x for %x\n",
				 file, blocks, le32_to_cpu(blk->len),
				 type, le32_to_cpu(blk->id));

			mem = wm_adsp_find_region(dsp, type);
			if (!mem) {
				adsp_err(dsp, "No base for region %x\n", type);
				break;
			}

			alg_region = wm_adsp_find_alg_region(dsp, type,
						le32_to_cpu(blk->id));
			if (alg_region) {
				reg = alg_region->base;
				reg = wm_adsp_region_to_reg(mem, reg);
				reg += offset;
			} else {
				adsp_err(dsp, "No %x for algorithm %x\n",
					 type, le32_to_cpu(blk->id));
			}
			break;

		default:
			adsp_err(dsp, "%s.%d: Unknown region type %x at %d\n",
				 file, blocks, type, pos);
			break;
		}

		if (reg) {
			if (le32_to_cpu(blk->len) >
			    firmware->size - pos - sizeof(*blk)) {
				adsp_err(dsp,
					 "%s.%d: %s region len %d bytes exceeds file length %zu\n",
					 file, blocks, region_name,
					 le32_to_cpu(blk->len),
					 firmware->size);
				ret = -EINVAL;
				goto out_fw;
			}

			buf = wm_adsp_buf_alloc(blk->data,
						le32_to_cpu(blk->len),
						&buf_list);
			if (!buf) {
				adsp_err(dsp, "Out of memory\n");
				ret = -ENOMEM;
				goto out_fw;
			}

			adsp_dbg(dsp, "%s.%d: Writing %d bytes at %x\n",
				 file, blocks, le32_to_cpu(blk->len),
				 reg);
			ret = regmap_raw_write_async(regmap, reg, buf->buf,
						     le32_to_cpu(blk->len));
			if (ret != 0) {
				adsp_err(dsp,
					"%s.%d: Failed to write to %x in %s: %d\n",
					file, blocks, reg, region_name, ret);
			}
		}

		pos += (le32_to_cpu(blk->len) + sizeof(*blk) + 3) & ~0x03;
		blocks++;
	}

	ret = regmap_async_complete(regmap);
	if (ret != 0)
		adsp_err(dsp, "Failed to complete async write: %d\n", ret);

	if (pos > firmware->size)
		adsp_warn(dsp, "%s.%d: %zu bytes at end of file\n",
			  file, blocks, pos - firmware->size);

	wm_adsp_debugfs_save_binname(dsp, file);

out_fw:
	regmap_async_complete(regmap);
	release_firmware(firmware);
	wm_adsp_buf_free(&buf_list);
out:
	kfree(file);
	return ret;
}

static int wm_adsp_create_name(struct wm_adsp *dsp)
{
	char *p;

	if (!dsp->name) {
		dsp->name = devm_kasprintf(dsp->dev, GFP_KERNEL, "DSP%d",
					   dsp->num);
		if (!dsp->name)
			return -ENOMEM;
	}

	if (!dsp->fwf_name) {
		p = devm_kstrdup(dsp->dev, dsp->name, GFP_KERNEL);
		if (!p)
			return -ENOMEM;

		dsp->fwf_name = p;
		for (; *p != 0; ++p)
			*p = tolower(*p);
	}

	return 0;
}

static int wm_adsp_common_init(struct wm_adsp *dsp)
{
	int ret;

	ret = wm_adsp_create_name(dsp);
	if (ret)
		return ret;

	INIT_LIST_HEAD(&dsp->alg_regions);
	INIT_LIST_HEAD(&dsp->ctl_list);
	INIT_LIST_HEAD(&dsp->compr_list);
	INIT_LIST_HEAD(&dsp->buffer_list);

	mutex_init(&dsp->pwr_lock);

	return 0;
}

int wm_adsp1_init(struct wm_adsp *dsp)
{
	return wm_adsp_common_init(dsp);
}
EXPORT_SYMBOL_GPL(wm_adsp1_init);

int wm_adsp1_event(struct snd_soc_dapm_widget *w,
		   struct snd_kcontrol *kcontrol,
		   int event)
{
	struct snd_soc_component *component = snd_soc_dapm_to_component(w->dapm);
	struct wm_adsp *dsps = snd_soc_component_get_drvdata(component);
	struct wm_adsp *dsp = &dsps[w->shift];
	struct wm_coeff_ctl *ctl;
	int ret;
	unsigned int val;

	dsp->component = component;

	mutex_lock(&dsp->pwr_lock);

	switch (event) {
	case SND_SOC_DAPM_POST_PMU:
		regmap_update_bits(dsp->regmap, dsp->base + ADSP1_CONTROL_30,
				   ADSP1_SYS_ENA, ADSP1_SYS_ENA);

		/*
		 * For simplicity set the DSP clock rate to be the
		 * SYSCLK rate rather than making it configurable.
		 */
		if (dsp->sysclk_reg) {
			ret = regmap_read(dsp->regmap, dsp->sysclk_reg, &val);
			if (ret != 0) {
				adsp_err(dsp, "Failed to read SYSCLK state: %d\n",
				ret);
				goto err_mutex;
			}

			val = (val & dsp->sysclk_mask) >> dsp->sysclk_shift;

			ret = regmap_update_bits(dsp->regmap,
						 dsp->base + ADSP1_CONTROL_31,
						 ADSP1_CLK_SEL_MASK, val);
			if (ret != 0) {
				adsp_err(dsp, "Failed to set clock rate: %d\n",
					 ret);
				goto err_mutex;
			}
		}

		ret = wm_adsp_load(dsp);
		if (ret != 0)
			goto err_ena;

		ret = wm_adsp1_setup_algs(dsp);
		if (ret != 0)
			goto err_ena;

		ret = wm_adsp_load_coeff(dsp);
		if (ret != 0)
			goto err_ena;

		/* Initialize caches for enabled and unset controls */
		ret = wm_coeff_init_control_caches(dsp);
		if (ret != 0)
			goto err_ena;

		/* Sync set controls */
		ret = wm_coeff_sync_controls(dsp);
		if (ret != 0)
			goto err_ena;

		dsp->booted = true;

		/* Start the core running */
		regmap_update_bits(dsp->regmap, dsp->base + ADSP1_CONTROL_30,
				   ADSP1_CORE_ENA | ADSP1_START,
				   ADSP1_CORE_ENA | ADSP1_START);

		dsp->running = true;
		break;

	case SND_SOC_DAPM_PRE_PMD:
		dsp->running = false;
		dsp->booted = false;

		/* Halt the core */
		regmap_update_bits(dsp->regmap, dsp->base + ADSP1_CONTROL_30,
				   ADSP1_CORE_ENA | ADSP1_START, 0);

		regmap_update_bits(dsp->regmap, dsp->base + ADSP1_CONTROL_19,
				   ADSP1_WDMA_BUFFER_LENGTH_MASK, 0);

		regmap_update_bits(dsp->regmap, dsp->base + ADSP1_CONTROL_30,
				   ADSP1_SYS_ENA, 0);

		list_for_each_entry(ctl, &dsp->ctl_list, list)
			ctl->enabled = 0;


		wm_adsp_free_alg_regions(dsp);
		break;

	default:
		break;
	}

	mutex_unlock(&dsp->pwr_lock);

	return 0;

err_ena:
	regmap_update_bits(dsp->regmap, dsp->base + ADSP1_CONTROL_30,
			   ADSP1_SYS_ENA, 0);
err_mutex:
	mutex_unlock(&dsp->pwr_lock);

	return ret;
}
EXPORT_SYMBOL_GPL(wm_adsp1_event);

static int wm_adsp2_ena(struct wm_adsp *dsp)
{
	unsigned int val;
	int ret, count;

	switch (dsp->rev) {
	case 0:
		ret = regmap_update_bits_async(dsp->regmap,
					       dsp->base + ADSP2_CONTROL,
					       ADSP2_SYS_ENA, ADSP2_SYS_ENA);
		if (ret != 0)
			return ret;
		break;
	default:
		break;
	}

	/* Wait for the RAM to start, should be near instantaneous */
	for (count = 0; count < 10; ++count) {
		ret = regmap_read(dsp->regmap, dsp->base + ADSP2_STATUS1, &val);
		if (ret != 0)
			return ret;

		if (val & ADSP2_RAM_RDY)
			break;

		usleep_range(250, 500);
	}

	if (!(val & ADSP2_RAM_RDY)) {
		adsp_err(dsp, "Failed to start DSP RAM\n");
		return -EBUSY;
	}

	adsp_dbg(dsp, "RAM ready after %d polls\n", count);

	return 0;
}

static void wm_adsp2_boot_work(struct work_struct *work)
{
	struct wm_adsp *dsp = container_of(work,
					   struct wm_adsp,
					   boot_work);
	int ret;

	mutex_lock(&dsp->pwr_lock);

	ret = regmap_update_bits(dsp->regmap, dsp->base + ADSP2_CONTROL,
				 ADSP2_MEM_ENA, ADSP2_MEM_ENA);
	if (ret != 0)
		goto err_mutex;

	ret = wm_adsp2_ena(dsp);
	if (ret != 0)
		goto err_mem;

	ret = wm_adsp_load(dsp);
	if (ret != 0)
		goto err_ena;

	ret = wm_adsp2_setup_algs(dsp);
	if (ret != 0)
		goto err_ena;

	ret = wm_adsp_load_coeff(dsp);
	if (ret != 0)
		goto err_ena;

	/* Initialize caches for enabled and unset controls */
	ret = wm_coeff_init_control_caches(dsp);
	if (ret != 0)
		goto err_ena;

	switch (dsp->rev) {
	case 0:
		/* Turn DSP back off until we are ready to run */
		ret = regmap_update_bits(dsp->regmap, dsp->base + ADSP2_CONTROL,
					 ADSP2_SYS_ENA, 0);
		if (ret != 0)
			goto err_ena;
		break;
	default:
		break;
	}

	dsp->booted = true;

	mutex_unlock(&dsp->pwr_lock);

	return;

err_ena:
	regmap_update_bits(dsp->regmap, dsp->base + ADSP2_CONTROL,
			   ADSP2_SYS_ENA | ADSP2_CORE_ENA | ADSP2_START, 0);
err_mem:
	regmap_update_bits(dsp->regmap, dsp->base + ADSP2_CONTROL,
			   ADSP2_MEM_ENA, 0);
err_mutex:
	mutex_unlock(&dsp->pwr_lock);
}

static void wm_adsp2_set_dspclk(struct wm_adsp *dsp, unsigned int freq)
{
	int ret;

	switch (dsp->rev) {
	case 0:
		ret = regmap_update_bits_async(dsp->regmap,
					       dsp->base + ADSP2_CLOCKING,
					       ADSP2_CLK_SEL_MASK,
					       freq << ADSP2_CLK_SEL_SHIFT);
		if (ret) {
			adsp_err(dsp, "Failed to set clock rate: %d\n", ret);
			return;
		}
		break;
	default:
		/* clock is handled by parent codec driver */
		break;
	}
}

int wm_adsp2_preloader_get(struct snd_kcontrol *kcontrol,
			   struct snd_ctl_elem_value *ucontrol)
{
	struct snd_soc_component *component = snd_soc_kcontrol_component(kcontrol);
	struct wm_adsp *dsps = snd_soc_component_get_drvdata(component);
	struct soc_mixer_control *mc =
		(struct soc_mixer_control *)kcontrol->private_value;
	struct wm_adsp *dsp = &dsps[mc->shift - 1];

	ucontrol->value.integer.value[0] = dsp->preloaded;

	return 0;
}
EXPORT_SYMBOL_GPL(wm_adsp2_preloader_get);

int wm_adsp2_preloader_put(struct snd_kcontrol *kcontrol,
			   struct snd_ctl_elem_value *ucontrol)
{
	struct snd_soc_component *component = snd_soc_kcontrol_component(kcontrol);
	struct wm_adsp *dsps = snd_soc_component_get_drvdata(component);
	struct snd_soc_dapm_context *dapm = snd_soc_component_get_dapm(component);
	struct soc_mixer_control *mc =
		(struct soc_mixer_control *)kcontrol->private_value;
	struct wm_adsp *dsp = &dsps[mc->shift - 1];
	char preload[32];

	snprintf(preload, ARRAY_SIZE(preload), "%s Preload", dsp->name);

	dsp->preloaded = ucontrol->value.integer.value[0];

	if (ucontrol->value.integer.value[0])
		snd_soc_component_force_enable_pin(component, preload);
	else
		snd_soc_component_disable_pin(component, preload);

	snd_soc_dapm_sync(dapm);

	flush_work(&dsp->boot_work);

	return 0;
}
EXPORT_SYMBOL_GPL(wm_adsp2_preloader_put);

static void wm_adsp_stop_watchdog(struct wm_adsp *dsp)
{
	switch (dsp->rev) {
	case 0:
	case 1:
		return;
	default:
		regmap_update_bits(dsp->regmap, dsp->base + ADSP2_WATCHDOG,
				   ADSP2_WDT_ENA_MASK, 0);
	}
}

int wm_adsp2_early_event(struct snd_soc_dapm_widget *w,
			 struct snd_kcontrol *kcontrol, int event,
			 unsigned int freq)
{
	struct snd_soc_component *component = snd_soc_dapm_to_component(w->dapm);
	struct wm_adsp *dsps = snd_soc_component_get_drvdata(component);
	struct wm_adsp *dsp = &dsps[w->shift];
	struct wm_coeff_ctl *ctl;

	switch (event) {
	case SND_SOC_DAPM_PRE_PMU:
		wm_adsp2_set_dspclk(dsp, freq);
		queue_work(system_unbound_wq, &dsp->boot_work);
		break;
	case SND_SOC_DAPM_PRE_PMD:
		mutex_lock(&dsp->pwr_lock);

		wm_adsp_debugfs_clear(dsp);

		dsp->fw_id = 0;
		dsp->fw_id_version = 0;

		dsp->booted = false;

		regmap_update_bits(dsp->regmap, dsp->base + ADSP2_CONTROL,
				   ADSP2_MEM_ENA, 0);

		list_for_each_entry(ctl, &dsp->ctl_list, list)
			ctl->enabled = 0;

		wm_adsp_free_alg_regions(dsp);

		mutex_unlock(&dsp->pwr_lock);

		adsp_dbg(dsp, "Shutdown complete\n");
		break;
	default:
		break;
	}

	return 0;
}
EXPORT_SYMBOL_GPL(wm_adsp2_early_event);

int wm_adsp2_event(struct snd_soc_dapm_widget *w,
		   struct snd_kcontrol *kcontrol, int event)
{
	struct snd_soc_component *component = snd_soc_dapm_to_component(w->dapm);
	struct wm_adsp *dsps = snd_soc_component_get_drvdata(component);
	struct wm_adsp *dsp = &dsps[w->shift];
	int ret;

	switch (event) {
	case SND_SOC_DAPM_POST_PMU:
		flush_work(&dsp->boot_work);

		mutex_lock(&dsp->pwr_lock);

		if (!dsp->booted) {
			ret = -EIO;
			goto err;
		}

		ret = wm_adsp2_ena(dsp);
		if (ret != 0)
			goto err;

		/* Sync set controls */
		ret = wm_coeff_sync_controls(dsp);
		if (ret != 0)
			goto err;

		wm_adsp2_lock(dsp, dsp->lock_regions);

		ret = regmap_update_bits(dsp->regmap,
					 dsp->base + ADSP2_CONTROL,
					 ADSP2_CORE_ENA | ADSP2_START,
					 ADSP2_CORE_ENA | ADSP2_START);
		if (ret != 0)
			goto err;

		if (wm_adsp_fw[dsp->fw].num_caps != 0) {
			ret = wm_adsp_buffer_init(dsp);
			if (ret < 0)
				goto err;
		}

		dsp->running = true;

		mutex_unlock(&dsp->pwr_lock);

		break;

	case SND_SOC_DAPM_PRE_PMD:
		/* Tell the firmware to cleanup */
		wm_adsp_signal_event_controls(dsp, WM_ADSP_FW_EVENT_SHUTDOWN);

		wm_adsp_stop_watchdog(dsp);

		/* Log firmware state, it can be useful for analysis */
		switch (dsp->rev) {
		case 0:
			wm_adsp2_show_fw_status(dsp);
			break;
		default:
			wm_adsp2v2_show_fw_status(dsp);
			break;
		}

		mutex_lock(&dsp->pwr_lock);

		dsp->running = false;

		regmap_update_bits(dsp->regmap,
				   dsp->base + ADSP2_CONTROL,
				   ADSP2_CORE_ENA | ADSP2_START, 0);

		/* Make sure DMAs are quiesced */
		switch (dsp->rev) {
		case 0:
			regmap_write(dsp->regmap,
				     dsp->base + ADSP2_RDMA_CONFIG_1, 0);
			regmap_write(dsp->regmap,
				     dsp->base + ADSP2_WDMA_CONFIG_1, 0);
			regmap_write(dsp->regmap,
				     dsp->base + ADSP2_WDMA_CONFIG_2, 0);

			regmap_update_bits(dsp->regmap,
					   dsp->base + ADSP2_CONTROL,
					   ADSP2_SYS_ENA, 0);
			break;
		default:
			regmap_write(dsp->regmap,
				     dsp->base + ADSP2_RDMA_CONFIG_1, 0);
			regmap_write(dsp->regmap,
				     dsp->base + ADSP2_WDMA_CONFIG_1, 0);
			regmap_write(dsp->regmap,
				     dsp->base + ADSP2V2_WDMA_CONFIG_2, 0);
			break;
		}

		if (wm_adsp_fw[dsp->fw].num_caps != 0)
			wm_adsp_buffer_free(dsp);

		mutex_unlock(&dsp->pwr_lock);

		adsp_dbg(dsp, "Execution stopped\n");
		break;

	default:
		break;
	}

	return 0;
err:
	regmap_update_bits(dsp->regmap, dsp->base + ADSP2_CONTROL,
			   ADSP2_SYS_ENA | ADSP2_CORE_ENA | ADSP2_START, 0);
	mutex_unlock(&dsp->pwr_lock);
	return ret;
}
EXPORT_SYMBOL_GPL(wm_adsp2_event);

int wm_adsp2_component_probe(struct wm_adsp *dsp, struct snd_soc_component *component)
{
	char preload[32];

	snprintf(preload, ARRAY_SIZE(preload), "%s Preload", dsp->name);
	snd_soc_component_disable_pin(component, preload);

	wm_adsp2_init_debugfs(dsp, component);

	dsp->component = component;

	return 0;
}
EXPORT_SYMBOL_GPL(wm_adsp2_component_probe);

int wm_adsp2_component_remove(struct wm_adsp *dsp, struct snd_soc_component *component)
{
	wm_adsp2_cleanup_debugfs(dsp);

	return 0;
}
EXPORT_SYMBOL_GPL(wm_adsp2_component_remove);

int wm_adsp2_init(struct wm_adsp *dsp)
{
	int ret;

	ret = wm_adsp_common_init(dsp);
	if (ret)
		return ret;

	switch (dsp->rev) {
	case 0:
		/*
		 * Disable the DSP memory by default when in reset for a small
		 * power saving.
		 */
		ret = regmap_update_bits(dsp->regmap, dsp->base + ADSP2_CONTROL,
					 ADSP2_MEM_ENA, 0);
		if (ret) {
			adsp_err(dsp,
				 "Failed to clear memory retention: %d\n", ret);
			return ret;
		}
		break;
	default:
		break;
	}

	INIT_WORK(&dsp->boot_work, wm_adsp2_boot_work);

	return 0;
}
EXPORT_SYMBOL_GPL(wm_adsp2_init);

void wm_adsp2_remove(struct wm_adsp *dsp)
{
	struct wm_coeff_ctl *ctl;

	while (!list_empty(&dsp->ctl_list)) {
		ctl = list_first_entry(&dsp->ctl_list, struct wm_coeff_ctl,
					list);
		list_del(&ctl->list);
		wm_adsp_free_ctl_blk(ctl);
	}
}
EXPORT_SYMBOL_GPL(wm_adsp2_remove);

static inline int wm_adsp_compr_attached(struct wm_adsp_compr *compr)
{
	return compr->buf != NULL;
}

static int wm_adsp_compr_attach(struct wm_adsp_compr *compr)
{
	struct wm_adsp_compr_buf *buf = NULL, *tmp;

	list_for_each_entry(tmp, &compr->dsp->buffer_list, list) {
		if (!tmp->name || !strcmp(compr->name, tmp->name)) {
			buf = tmp;
			break;
		}
	}

	if (!buf)
		return -EINVAL;

	compr->buf = buf;
	compr->buf->compr = compr;

	return 0;
}

static void wm_adsp_compr_detach(struct wm_adsp_compr *compr)
{
	if (!compr)
		return;

	/* Wake the poll so it can see buffer is no longer attached */
	if (compr->stream)
		snd_compr_fragment_elapsed(compr->stream);

	if (wm_adsp_compr_attached(compr)) {
		compr->buf->compr = NULL;
		compr->buf = NULL;
	}
}

int wm_adsp_compr_open(struct wm_adsp *dsp, struct snd_compr_stream *stream)
{
	struct wm_adsp_compr *compr, *tmp;
	struct snd_soc_pcm_runtime *rtd = stream->private_data;
	int ret = 0;

	mutex_lock(&dsp->pwr_lock);

	if (wm_adsp_fw[dsp->fw].num_caps == 0) {
		adsp_err(dsp, "%s: Firmware does not support compressed API\n",
			 rtd->codec_dai->name);
		ret = -ENXIO;
		goto out;
	}

	if (wm_adsp_fw[dsp->fw].compr_direction != stream->direction) {
		adsp_err(dsp, "%s: Firmware does not support stream direction\n",
			 rtd->codec_dai->name);
		ret = -EINVAL;
		goto out;
	}

	list_for_each_entry(tmp, &dsp->compr_list, list) {
		if (!strcmp(tmp->name, rtd->codec_dai->name)) {
			adsp_err(dsp, "%s: Only a single stream supported per dai\n",
				 rtd->codec_dai->name);
			ret = -EBUSY;
			goto out;
		}
	}

	compr = kzalloc(sizeof(*compr), GFP_KERNEL);
	if (!compr) {
		ret = -ENOMEM;
		goto out;
	}

	compr->dsp = dsp;
	compr->stream = stream;
	compr->name = rtd->codec_dai->name;

	list_add_tail(&compr->list, &dsp->compr_list);

	stream->runtime->private_data = compr;

out:
	mutex_unlock(&dsp->pwr_lock);

	return ret;
}
EXPORT_SYMBOL_GPL(wm_adsp_compr_open);

int wm_adsp_compr_free(struct snd_compr_stream *stream)
{
	struct wm_adsp_compr *compr = stream->runtime->private_data;
	struct wm_adsp *dsp = compr->dsp;

	mutex_lock(&dsp->pwr_lock);

	wm_adsp_compr_detach(compr);
	list_del(&compr->list);

	kfree(compr->raw_buf);
	kfree(compr);

	mutex_unlock(&dsp->pwr_lock);

	return 0;
}
EXPORT_SYMBOL_GPL(wm_adsp_compr_free);

static int wm_adsp_compr_check_params(struct snd_compr_stream *stream,
				      struct snd_compr_params *params)
{
	struct wm_adsp_compr *compr = stream->runtime->private_data;
	struct wm_adsp *dsp = compr->dsp;
	const struct wm_adsp_fw_caps *caps;
	const struct snd_codec_desc *desc;
	int i, j;

	if (params->buffer.fragment_size < WM_ADSP_MIN_FRAGMENT_SIZE ||
	    params->buffer.fragment_size > WM_ADSP_MAX_FRAGMENT_SIZE ||
	    params->buffer.fragments < WM_ADSP_MIN_FRAGMENTS ||
	    params->buffer.fragments > WM_ADSP_MAX_FRAGMENTS ||
	    params->buffer.fragment_size % WM_ADSP_DATA_WORD_SIZE) {
		compr_err(compr, "Invalid buffer fragsize=%d fragments=%d\n",
			  params->buffer.fragment_size,
			  params->buffer.fragments);

		return -EINVAL;
	}

	for (i = 0; i < wm_adsp_fw[dsp->fw].num_caps; i++) {
		caps = &wm_adsp_fw[dsp->fw].caps[i];
		desc = &caps->desc;

		if (caps->id != params->codec.id)
			continue;

		if (stream->direction == SND_COMPRESS_PLAYBACK) {
			if (desc->max_ch < params->codec.ch_out)
				continue;
		} else {
			if (desc->max_ch < params->codec.ch_in)
				continue;
		}

		if (!(desc->formats & (1 << params->codec.format)))
			continue;

		for (j = 0; j < desc->num_sample_rates; ++j)
			if (desc->sample_rates[j] == params->codec.sample_rate)
				return 0;
	}

	compr_err(compr, "Invalid params id=%u ch=%u,%u rate=%u fmt=%u\n",
		  params->codec.id, params->codec.ch_in, params->codec.ch_out,
		  params->codec.sample_rate, params->codec.format);
	return -EINVAL;
}

static inline unsigned int wm_adsp_compr_frag_words(struct wm_adsp_compr *compr)
{
	return compr->size.fragment_size / WM_ADSP_DATA_WORD_SIZE;
}

int wm_adsp_compr_set_params(struct snd_compr_stream *stream,
			     struct snd_compr_params *params)
{
	struct wm_adsp_compr *compr = stream->runtime->private_data;
	unsigned int size;
	int ret;

	ret = wm_adsp_compr_check_params(stream, params);
	if (ret)
		return ret;

	compr->size = params->buffer;

	compr_dbg(compr, "fragment_size=%d fragments=%d\n",
		  compr->size.fragment_size, compr->size.fragments);

	size = wm_adsp_compr_frag_words(compr) * sizeof(*compr->raw_buf);
	compr->raw_buf = kmalloc(size, GFP_DMA | GFP_KERNEL);
	if (!compr->raw_buf)
		return -ENOMEM;

	compr->sample_rate = params->codec.sample_rate;

	return 0;
}
EXPORT_SYMBOL_GPL(wm_adsp_compr_set_params);

int wm_adsp_compr_get_caps(struct snd_compr_stream *stream,
			   struct snd_compr_caps *caps)
{
	struct wm_adsp_compr *compr = stream->runtime->private_data;
	int fw = compr->dsp->fw;
	int i;

	if (wm_adsp_fw[fw].caps) {
		for (i = 0; i < wm_adsp_fw[fw].num_caps; i++)
			caps->codecs[i] = wm_adsp_fw[fw].caps[i].id;

		caps->num_codecs = i;
		caps->direction = wm_adsp_fw[fw].compr_direction;

		caps->min_fragment_size = WM_ADSP_MIN_FRAGMENT_SIZE;
		caps->max_fragment_size = WM_ADSP_MAX_FRAGMENT_SIZE;
		caps->min_fragments = WM_ADSP_MIN_FRAGMENTS;
		caps->max_fragments = WM_ADSP_MAX_FRAGMENTS;
	}

	return 0;
}
EXPORT_SYMBOL_GPL(wm_adsp_compr_get_caps);

static int wm_adsp_read_data_block(struct wm_adsp *dsp, int mem_type,
				   unsigned int mem_addr,
				   unsigned int num_words, u32 *data)
{
	struct wm_adsp_region const *mem = wm_adsp_find_region(dsp, mem_type);
	unsigned int i, reg;
	int ret;

	if (!mem)
		return -EINVAL;

	reg = wm_adsp_region_to_reg(mem, mem_addr);

	ret = regmap_raw_read(dsp->regmap, reg, data,
			      sizeof(*data) * num_words);
	if (ret < 0)
		return ret;

	for (i = 0; i < num_words; ++i)
		data[i] = be32_to_cpu(data[i]) & 0x00ffffffu;

	return 0;
}

static inline int wm_adsp_read_data_word(struct wm_adsp *dsp, int mem_type,
					 unsigned int mem_addr, u32 *data)
{
	return wm_adsp_read_data_block(dsp, mem_type, mem_addr, 1, data);
}

static int wm_adsp_write_data_word(struct wm_adsp *dsp, int mem_type,
				   unsigned int mem_addr, u32 data)
{
	struct wm_adsp_region const *mem = wm_adsp_find_region(dsp, mem_type);
	unsigned int reg;

	if (!mem)
		return -EINVAL;

	reg = wm_adsp_region_to_reg(mem, mem_addr);

	data = cpu_to_be32(data & 0x00ffffffu);

	return regmap_raw_write(dsp->regmap, reg, &data, sizeof(data));
}

static inline int wm_adsp_buffer_read(struct wm_adsp_compr_buf *buf,
				      unsigned int field_offset, u32 *data)
{
	return wm_adsp_read_data_word(buf->dsp, buf->host_buf_mem_type,
				      buf->host_buf_ptr + field_offset, data);
}

static inline int wm_adsp_buffer_write(struct wm_adsp_compr_buf *buf,
				       unsigned int field_offset, u32 data)
{
	return wm_adsp_write_data_word(buf->dsp, buf->host_buf_mem_type,
				       buf->host_buf_ptr + field_offset, data);
}

static void wm_adsp_remove_padding(u32 *buf, int nwords, int data_word_size)
{
	u8 *pack_in = (u8 *)buf;
	u8 *pack_out = (u8 *)buf;
	int i, j;

	/* Remove the padding bytes from the data read from the DSP */
	for (i = 0; i < nwords; i++) {
		for (j = 0; j < data_word_size; j++)
			*pack_out++ = *pack_in++;

		pack_in += sizeof(*buf) - data_word_size;
	}
}

static int wm_adsp_buffer_populate(struct wm_adsp_compr_buf *buf)
{
	const struct wm_adsp_fw_caps *caps = wm_adsp_fw[buf->dsp->fw].caps;
	struct wm_adsp_buffer_region *region;
	u32 offset = 0;
	int i, ret;

	buf->regions = kcalloc(caps->num_regions, sizeof(*buf->regions),
			       GFP_KERNEL);
	if (!buf->regions)
		return -ENOMEM;

	for (i = 0; i < caps->num_regions; ++i) {
		region = &buf->regions[i];

		region->offset = offset;
		region->mem_type = caps->region_defs[i].mem_type;

		ret = wm_adsp_buffer_read(buf, caps->region_defs[i].base_offset,
					  &region->base_addr);
		if (ret < 0)
			return ret;

		ret = wm_adsp_buffer_read(buf, caps->region_defs[i].size_offset,
					  &offset);
		if (ret < 0)
			return ret;

		region->cumulative_size = offset;

		compr_dbg(buf,
			  "region=%d type=%d base=%08x off=%08x size=%08x\n",
			  i, region->mem_type, region->base_addr,
			  region->offset, region->cumulative_size);
	}

	return 0;
}

static void wm_adsp_buffer_clear(struct wm_adsp_compr_buf *buf)
{
	buf->irq_count = 0xFFFFFFFF;
	buf->read_index = -1;
	buf->avail = 0;
}

static struct wm_adsp_compr_buf *wm_adsp_buffer_alloc(struct wm_adsp *dsp)
{
	struct wm_adsp_compr_buf *buf;

	buf = kzalloc(sizeof(*buf), GFP_KERNEL);
	if (!buf)
		return NULL;

	buf->dsp = dsp;

	wm_adsp_buffer_clear(buf);

	list_add_tail(&buf->list, &dsp->buffer_list);

	return buf;
}

static int wm_adsp_buffer_parse_legacy(struct wm_adsp *dsp)
{
	struct wm_adsp_alg_region *alg_region;
	struct wm_adsp_compr_buf *buf;
	u32 xmalg, addr, magic;
	int i, ret;

	buf = wm_adsp_buffer_alloc(dsp);
	if (!buf)
		return -ENOMEM;

	alg_region = wm_adsp_find_alg_region(dsp, WMFW_ADSP2_XM, dsp->fw_id);
	xmalg = sizeof(struct wm_adsp_system_config_xm_hdr) / sizeof(__be32);

	addr = alg_region->base + xmalg + ALG_XM_FIELD(magic);
	ret = wm_adsp_read_data_word(dsp, WMFW_ADSP2_XM, addr, &magic);
	if (ret < 0)
		return ret;

	if (magic != WM_ADSP_ALG_XM_STRUCT_MAGIC)
		return -ENODEV;

	addr = alg_region->base + xmalg + ALG_XM_FIELD(host_buf_ptr);
	for (i = 0; i < 5; ++i) {
		ret = wm_adsp_read_data_word(dsp, WMFW_ADSP2_XM, addr,
					     &buf->host_buf_ptr);
		if (ret < 0)
			return ret;

		if (buf->host_buf_ptr)
			break;

		usleep_range(1000, 2000);
	}

	if (!buf->host_buf_ptr)
		return -EIO;

	buf->host_buf_mem_type = WMFW_ADSP2_XM;

	ret = wm_adsp_buffer_populate(buf);
	if (ret < 0)
		return ret;

	compr_dbg(buf, "legacy host_buf_ptr=%x\n", buf->host_buf_ptr);

	return 0;
}

static int wm_adsp_buffer_parse_coeff(struct wm_coeff_ctl *ctl)
{
	struct wm_adsp_host_buf_coeff_v1 coeff_v1;
	struct wm_adsp_compr_buf *buf;
	unsigned int val, reg;
	int ret, i;

	ret = wm_coeff_base_reg(ctl, &reg);
	if (ret)
		return ret;

	for (i = 0; i < 5; ++i) {
		ret = regmap_raw_read(ctl->dsp->regmap, reg, &val, sizeof(val));
		if (ret < 0)
			return ret;

		if (val)
			break;

		usleep_range(1000, 2000);
	}

	if (!val) {
		adsp_err(ctl->dsp, "Failed to acquire host buffer\n");
		return -EIO;
	}

	buf = wm_adsp_buffer_alloc(ctl->dsp);
	if (!buf)
		return -ENOMEM;

	buf->host_buf_mem_type = ctl->alg_region.type;
	buf->host_buf_ptr = be32_to_cpu(val);

	ret = wm_adsp_buffer_populate(buf);
	if (ret < 0)
		return ret;

	/*
	 * v0 host_buffer coefficients didn't have versioning, so if the
	 * control is one word, assume version 0.
	 */
	if (ctl->len == 4) {
		compr_dbg(buf, "host_buf_ptr=%x\n", buf->host_buf_ptr);
		return 0;
	}

	ret = regmap_raw_read(ctl->dsp->regmap, reg, &coeff_v1,
			      sizeof(coeff_v1));
	if (ret < 0)
		return ret;

	coeff_v1.versions = be32_to_cpu(coeff_v1.versions);
	val = coeff_v1.versions & HOST_BUF_COEFF_COMPAT_VER_MASK;
	val >>= HOST_BUF_COEFF_COMPAT_VER_SHIFT;

	if (val > HOST_BUF_COEFF_SUPPORTED_COMPAT_VER) {
		adsp_err(ctl->dsp,
			 "Host buffer coeff ver %u > supported version %u\n",
			 val, HOST_BUF_COEFF_SUPPORTED_COMPAT_VER);
		return -EINVAL;
	}

	for (i = 0; i < ARRAY_SIZE(coeff_v1.name); i++)
		coeff_v1.name[i] = be32_to_cpu(coeff_v1.name[i]);

	wm_adsp_remove_padding((u32 *)&coeff_v1.name,
			       ARRAY_SIZE(coeff_v1.name),
			       WM_ADSP_DATA_WORD_SIZE);

	buf->name = kasprintf(GFP_KERNEL, "%s-dsp-%s", ctl->dsp->part,
			      (char *)&coeff_v1.name);

	compr_dbg(buf, "host_buf_ptr=%x coeff version %u\n",
		  buf->host_buf_ptr, val);

	return val;
}

static int wm_adsp_buffer_init(struct wm_adsp *dsp)
{
	struct wm_coeff_ctl *ctl;
	int ret;

	list_for_each_entry(ctl, &dsp->ctl_list, list) {
		if (ctl->type != WMFW_CTL_TYPE_HOST_BUFFER)
			continue;

		if (!ctl->enabled)
			continue;

		ret = wm_adsp_buffer_parse_coeff(ctl);
		if (ret < 0) {
			adsp_err(dsp, "Failed to parse coeff: %d\n", ret);
			goto error;
		} else if (ret == 0) {
			/* Only one buffer supported for version 0 */
			return 0;
		}
	}

	if (list_empty(&dsp->buffer_list)) {
		/* Fall back to legacy support */
		ret = wm_adsp_buffer_parse_legacy(dsp);
		if (ret) {
			adsp_err(dsp, "Failed to parse legacy: %d\n", ret);
			goto error;
		}
	}

	return 0;

error:
	wm_adsp_buffer_free(dsp);
	return ret;
}

static int wm_adsp_buffer_free(struct wm_adsp *dsp)
{
	struct wm_adsp_compr_buf *buf, *tmp;

	list_for_each_entry_safe(buf, tmp, &dsp->buffer_list, list) {
		if (buf->compr)
			wm_adsp_compr_detach(buf->compr);

		kfree(buf->name);
		kfree(buf->regions);
		list_del(&buf->list);
		kfree(buf);
	}

	return 0;
}

static int wm_adsp_buffer_get_error(struct wm_adsp_compr_buf *buf)
{
	int ret;

	ret = wm_adsp_buffer_read(buf, HOST_BUFFER_FIELD(error), &buf->error);
	if (ret < 0) {
		adsp_err(buf->dsp, "Failed to check buffer error: %d\n", ret);
		return ret;
	}
	if (buf->error != 0) {
		adsp_err(buf->dsp, "Buffer error occurred: %d\n", buf->error);
		return -EIO;
	}

	return 0;
}

int wm_adsp_compr_trigger(struct snd_compr_stream *stream, int cmd)
{
	struct wm_adsp_compr *compr = stream->runtime->private_data;
	struct wm_adsp *dsp = compr->dsp;
	int ret = 0;

	compr_dbg(compr, "Trigger: %d\n", cmd);

	mutex_lock(&dsp->pwr_lock);

	switch (cmd) {
	case SNDRV_PCM_TRIGGER_START:
		if (!wm_adsp_compr_attached(compr)) {
			ret = wm_adsp_compr_attach(compr);
			if (ret < 0) {
				compr_err(compr, "Failed to link buffer and stream: %d\n",
					  ret);
				break;
			}
		}

		ret = wm_adsp_buffer_get_error(compr->buf);
		if (ret < 0)
			break;

		wm_adsp_buffer_clear(compr->buf);

		/* Trigger the IRQ at one fragment of data */
		ret = wm_adsp_buffer_write(compr->buf,
					   HOST_BUFFER_FIELD(high_water_mark),
					   wm_adsp_compr_frag_words(compr));
		if (ret < 0) {
			compr_err(compr, "Failed to set high water mark: %d\n",
				  ret);
			break;
		}
		break;
	case SNDRV_PCM_TRIGGER_STOP:
		break;
	default:
		ret = -EINVAL;
		break;
	}

	mutex_unlock(&dsp->pwr_lock);

	return ret;
}
EXPORT_SYMBOL_GPL(wm_adsp_compr_trigger);

static inline int wm_adsp_buffer_size(struct wm_adsp_compr_buf *buf)
{
	int last_region = wm_adsp_fw[buf->dsp->fw].caps->num_regions - 1;

	return buf->regions[last_region].cumulative_size;
}

static int wm_adsp_buffer_update_avail(struct wm_adsp_compr_buf *buf)
{
	u32 next_read_index, next_write_index;
	int write_index, read_index, avail;
	int ret;

	/* Only sync read index if we haven't already read a valid index */
	if (buf->read_index < 0) {
		ret = wm_adsp_buffer_read(buf,
				HOST_BUFFER_FIELD(next_read_index),
				&next_read_index);
		if (ret < 0)
			return ret;

		read_index = sign_extend32(next_read_index, 23);

		if (read_index < 0) {
			compr_dbg(buf, "Avail check on unstarted stream\n");
			return 0;
		}

		buf->read_index = read_index;
	}

	ret = wm_adsp_buffer_read(buf, HOST_BUFFER_FIELD(next_write_index),
			&next_write_index);
	if (ret < 0)
		return ret;

	write_index = sign_extend32(next_write_index, 23);

	avail = write_index - buf->read_index;
	if (avail < 0)
		avail += wm_adsp_buffer_size(buf);

	compr_dbg(buf, "readindex=0x%x, writeindex=0x%x, avail=%d\n",
		  buf->read_index, write_index, avail * WM_ADSP_DATA_WORD_SIZE);

	buf->avail = avail;

	return 0;
}

<<<<<<< HEAD
static int wm_adsp_buffer_get_error(struct wm_adsp_compr_buf *buf)
{
	int ret;

	ret = wm_adsp_buffer_read(buf, HOST_BUFFER_FIELD(error), &buf->error);
	if (ret < 0) {
		compr_err(buf, "Failed to check buffer error: %d\n", ret);
		return ret;
	}
	if (buf->error != 0) {
		compr_err(buf, "Buffer error occurred: %d\n", buf->error);
		return -EIO;
	}

	return 0;
}

=======
>>>>>>> 8af6c521
int wm_adsp_compr_handle_irq(struct wm_adsp *dsp)
{
	struct wm_adsp_compr_buf *buf;
	struct wm_adsp_compr *compr;
	int ret = 0;

	mutex_lock(&dsp->pwr_lock);

	if (list_empty(&dsp->buffer_list)) {
		ret = -ENODEV;
		goto out;
	}

	adsp_dbg(dsp, "Handling buffer IRQ\n");

	list_for_each_entry(buf, &dsp->buffer_list, list) {
		compr = buf->compr;

		ret = wm_adsp_buffer_get_error(buf);
		if (ret < 0)
			goto out_notify; /* Wake poll to report error */

		ret = wm_adsp_buffer_read(buf, HOST_BUFFER_FIELD(irq_count),
					  &buf->irq_count);
		if (ret < 0) {
			compr_err(buf, "Failed to get irq_count: %d\n", ret);
			goto out;
		}

		ret = wm_adsp_buffer_update_avail(buf);
		if (ret < 0) {
			compr_err(buf, "Error reading avail: %d\n", ret);
			goto out;
		}

		if (wm_adsp_fw[dsp->fw].voice_trigger && buf->irq_count == 2)
			ret = WM_ADSP_COMPR_VOICE_TRIGGER;

out_notify:
		if (compr && compr->stream)
			snd_compr_fragment_elapsed(compr->stream);
	}

out:
	mutex_unlock(&dsp->pwr_lock);

	return ret;
}
EXPORT_SYMBOL_GPL(wm_adsp_compr_handle_irq);

static int wm_adsp_buffer_reenable_irq(struct wm_adsp_compr_buf *buf)
{
	if (buf->irq_count & 0x01)
		return 0;

	compr_dbg(buf, "Enable IRQ(0x%x) for next fragment\n", buf->irq_count);

	buf->irq_count |= 0x01;

	return wm_adsp_buffer_write(buf, HOST_BUFFER_FIELD(irq_ack),
				    buf->irq_count);
}

int wm_adsp_compr_pointer(struct snd_compr_stream *stream,
			  struct snd_compr_tstamp *tstamp)
{
	struct wm_adsp_compr *compr = stream->runtime->private_data;
	struct wm_adsp *dsp = compr->dsp;
	struct wm_adsp_compr_buf *buf;
	int ret = 0;

	compr_dbg(compr, "Pointer request\n");

	mutex_lock(&dsp->pwr_lock);

	buf = compr->buf;

	if (!compr->buf || compr->buf->error) {
		snd_compr_stop_error(stream, SNDRV_PCM_STATE_XRUN);
		ret = -EIO;
		goto out;
	}

	if (buf->avail < wm_adsp_compr_frag_words(compr)) {
		ret = wm_adsp_buffer_update_avail(buf);
		if (ret < 0) {
			compr_err(compr, "Error reading avail: %d\n", ret);
			goto out;
		}

		/*
		 * If we really have less than 1 fragment available tell the
		 * DSP to inform us once a whole fragment is available.
		 */
		if (buf->avail < wm_adsp_compr_frag_words(compr)) {
			ret = wm_adsp_buffer_get_error(buf);
			if (ret < 0) {
				if (compr->buf->error)
					snd_compr_stop_error(stream,
							SNDRV_PCM_STATE_XRUN);
				goto out;
			}

			ret = wm_adsp_buffer_reenable_irq(buf);
			if (ret < 0) {
				compr_err(compr, "Failed to re-enable buffer IRQ: %d\n",
					  ret);
				goto out;
			}
		}
	}

	tstamp->copied_total = compr->copied_total;
	tstamp->copied_total += buf->avail * WM_ADSP_DATA_WORD_SIZE;
	tstamp->sampling_rate = compr->sample_rate;

out:
	mutex_unlock(&dsp->pwr_lock);

	return ret;
}
EXPORT_SYMBOL_GPL(wm_adsp_compr_pointer);

static int wm_adsp_buffer_capture_block(struct wm_adsp_compr *compr, int target)
{
	struct wm_adsp_compr_buf *buf = compr->buf;
	unsigned int adsp_addr;
	int mem_type, nwords, max_read;
	int i, ret;

	/* Calculate read parameters */
	for (i = 0; i < wm_adsp_fw[buf->dsp->fw].caps->num_regions; ++i)
		if (buf->read_index < buf->regions[i].cumulative_size)
			break;

	if (i == wm_adsp_fw[buf->dsp->fw].caps->num_regions)
		return -EINVAL;

	mem_type = buf->regions[i].mem_type;
	adsp_addr = buf->regions[i].base_addr +
		    (buf->read_index - buf->regions[i].offset);

	max_read = wm_adsp_compr_frag_words(compr);
	nwords = buf->regions[i].cumulative_size - buf->read_index;

	if (nwords > target)
		nwords = target;
	if (nwords > buf->avail)
		nwords = buf->avail;
	if (nwords > max_read)
		nwords = max_read;
	if (!nwords)
		return 0;

	/* Read data from DSP */
	ret = wm_adsp_read_data_block(buf->dsp, mem_type, adsp_addr,
				      nwords, compr->raw_buf);
	if (ret < 0)
		return ret;

	wm_adsp_remove_padding(compr->raw_buf, nwords, WM_ADSP_DATA_WORD_SIZE);

	/* update read index to account for words read */
	buf->read_index += nwords;
	if (buf->read_index == wm_adsp_buffer_size(buf))
		buf->read_index = 0;

	ret = wm_adsp_buffer_write(buf, HOST_BUFFER_FIELD(next_read_index),
				   buf->read_index);
	if (ret < 0)
		return ret;

	/* update avail to account for words read */
	buf->avail -= nwords;

	return nwords;
}

static int wm_adsp_compr_read(struct wm_adsp_compr *compr,
			      char __user *buf, size_t count)
{
	int ntotal = 0;
	int nwords, nbytes;

	compr_dbg(compr, "Requested read of %zu bytes\n", count);

	if (!compr->buf || compr->buf->error) {
		snd_compr_stop_error(compr->stream, SNDRV_PCM_STATE_XRUN);
		return -EIO;
	}

	count /= WM_ADSP_DATA_WORD_SIZE;

	do {
		nwords = wm_adsp_buffer_capture_block(compr, count);
		if (nwords < 0) {
			compr_err(compr, "Failed to capture block: %d\n",
				  nwords);
			return nwords;
		}

		nbytes = nwords * WM_ADSP_DATA_WORD_SIZE;

		compr_dbg(compr, "Read %d bytes\n", nbytes);

		if (copy_to_user(buf + ntotal, compr->raw_buf, nbytes)) {
			compr_err(compr, "Failed to copy data to user: %d, %d\n",
				  ntotal, nbytes);
			return -EFAULT;
		}

		count -= nwords;
		ntotal += nbytes;
	} while (nwords > 0 && count > 0);

	compr->copied_total += ntotal;

	return ntotal;
}

int wm_adsp_compr_copy(struct snd_compr_stream *stream, char __user *buf,
		       size_t count)
{
	struct wm_adsp_compr *compr = stream->runtime->private_data;
	struct wm_adsp *dsp = compr->dsp;
	int ret;

	mutex_lock(&dsp->pwr_lock);

	if (stream->direction == SND_COMPRESS_CAPTURE)
		ret = wm_adsp_compr_read(compr, buf, count);
	else
		ret = -ENOTSUPP;

	mutex_unlock(&dsp->pwr_lock);

	return ret;
}
EXPORT_SYMBOL_GPL(wm_adsp_compr_copy);

int wm_adsp2_lock(struct wm_adsp *dsp, unsigned int lock_regions)
{
	struct regmap *regmap = dsp->regmap;
	unsigned int code0, code1, lock_reg;

	if (!(lock_regions & WM_ADSP2_REGION_ALL))
		return 0;

	lock_regions &= WM_ADSP2_REGION_ALL;
	lock_reg = dsp->base + ADSP2_LOCK_REGION_1_LOCK_REGION_0;

	while (lock_regions) {
		code0 = code1 = 0;
		if (lock_regions & BIT(0)) {
			code0 = ADSP2_LOCK_CODE_0;
			code1 = ADSP2_LOCK_CODE_1;
		}
		if (lock_regions & BIT(1)) {
			code0 |= ADSP2_LOCK_CODE_0 << ADSP2_LOCK_REGION_SHIFT;
			code1 |= ADSP2_LOCK_CODE_1 << ADSP2_LOCK_REGION_SHIFT;
		}
		regmap_write(regmap, lock_reg, code0);
		regmap_write(regmap, lock_reg, code1);
		lock_regions >>= 2;
		lock_reg += 2;
	}

	return 0;
}
EXPORT_SYMBOL_GPL(wm_adsp2_lock);

irqreturn_t wm_adsp2_bus_error(struct wm_adsp *dsp)
{
	unsigned int val;
	struct regmap *regmap = dsp->regmap;
	int ret = 0;

	ret = regmap_read(regmap, dsp->base + ADSP2_LOCK_REGION_CTRL, &val);
	if (ret) {
		adsp_err(dsp,
			"Failed to read Region Lock Ctrl register: %d\n", ret);
		return IRQ_HANDLED;
	}

	if (val & ADSP2_WDT_TIMEOUT_STS_MASK) {
		adsp_err(dsp, "watchdog timeout error\n");
		wm_adsp_stop_watchdog(dsp);
	}

	if (val & (ADSP2_SLAVE_ERR_MASK | ADSP2_REGION_LOCK_ERR_MASK)) {
		if (val & ADSP2_SLAVE_ERR_MASK)
			adsp_err(dsp, "bus error: slave error\n");
		else
			adsp_err(dsp, "bus error: region lock error\n");

		ret = regmap_read(regmap, dsp->base + ADSP2_BUS_ERR_ADDR, &val);
		if (ret) {
			adsp_err(dsp,
				 "Failed to read Bus Err Addr register: %d\n",
				 ret);
			return IRQ_HANDLED;
		}

		adsp_err(dsp, "bus error address = 0x%x\n",
			 val & ADSP2_BUS_ERR_ADDR_MASK);

		ret = regmap_read(regmap,
				  dsp->base + ADSP2_PMEM_ERR_ADDR_XMEM_ERR_ADDR,
				  &val);
		if (ret) {
			adsp_err(dsp,
				 "Failed to read Pmem Xmem Err Addr register: %d\n",
				 ret);
			return IRQ_HANDLED;
		}

		adsp_err(dsp, "xmem error address = 0x%x\n",
			 val & ADSP2_XMEM_ERR_ADDR_MASK);
		adsp_err(dsp, "pmem error address = 0x%x\n",
			 (val & ADSP2_PMEM_ERR_ADDR_MASK) >>
			 ADSP2_PMEM_ERR_ADDR_SHIFT);
	}

	regmap_update_bits(regmap, dsp->base + ADSP2_LOCK_REGION_CTRL,
			   ADSP2_CTRL_ERR_EINT, ADSP2_CTRL_ERR_EINT);

	return IRQ_HANDLED;
}
EXPORT_SYMBOL_GPL(wm_adsp2_bus_error);

MODULE_LICENSE("GPL v2");<|MERGE_RESOLUTION|>--- conflicted
+++ resolved
@@ -3646,26 +3646,6 @@
 	return 0;
 }
 
-<<<<<<< HEAD
-static int wm_adsp_buffer_get_error(struct wm_adsp_compr_buf *buf)
-{
-	int ret;
-
-	ret = wm_adsp_buffer_read(buf, HOST_BUFFER_FIELD(error), &buf->error);
-	if (ret < 0) {
-		compr_err(buf, "Failed to check buffer error: %d\n", ret);
-		return ret;
-	}
-	if (buf->error != 0) {
-		compr_err(buf, "Buffer error occurred: %d\n", buf->error);
-		return -EIO;
-	}
-
-	return 0;
-}
-
-=======
->>>>>>> 8af6c521
 int wm_adsp_compr_handle_irq(struct wm_adsp *dsp)
 {
 	struct wm_adsp_compr_buf *buf;
