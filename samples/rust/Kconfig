--- conflicted
+++ resolved
@@ -40,8 +40,6 @@
 
 	  If unsure, say N.
 
-<<<<<<< HEAD
-=======
 config SAMPLE_RUST_CHRDEV_SOLUTION
 	tristate "Character device"
 	help
@@ -52,7 +50,6 @@
 
 	  If unsure, say N.
 
->>>>>>> fae07c15
 config SAMPLE_CHRDEV
 	tristate "Native character device"
 	help
