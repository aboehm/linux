/*
 * Copyright (C) 2007 Oracle.  All rights reserved.
 *
 * This program is free software; you can redistribute it and/or
 * modify it under the terms of the GNU General Public
 * License v2 as published by the Free Software Foundation.
 *
 * This program is distributed in the hope that it will be useful,
 * but WITHOUT ANY WARRANTY; without even the implied warranty of
 * MERCHANTABILITY or FITNESS FOR A PARTICULAR PURPOSE.  See the GNU
 * General Public License for more details.
 *
 * You should have received a copy of the GNU General Public
 * License along with this program; if not, write to the
 * Free Software Foundation, Inc., 59 Temple Place - Suite 330,
 * Boston, MA 021110-1307, USA.
 */

#include <linux/blkdev.h>
#include <linux/module.h>
#include <linux/buffer_head.h>
#include <linux/fs.h>
#include <linux/pagemap.h>
#include <linux/highmem.h>
#include <linux/time.h>
#include <linux/init.h>
#include <linux/seq_file.h>
#include <linux/string.h>
#include <linux/backing-dev.h>
#include <linux/mount.h>
#include <linux/mpage.h>
#include <linux/swap.h>
#include <linux/writeback.h>
#include <linux/statfs.h>
#include <linux/compat.h>
#include <linux/parser.h>
#include <linux/ctype.h>
#include <linux/namei.h>
#include <linux/miscdevice.h>
#include <linux/magic.h>
#include <linux/slab.h>
#include <linux/cleancache.h>
#include <linux/ratelimit.h>
#include <linux/btrfs.h>
#include "delayed-inode.h"
#include "ctree.h"
#include "disk-io.h"
#include "transaction.h"
#include "btrfs_inode.h"
#include "print-tree.h"
#include "hash.h"
#include "props.h"
#include "xattr.h"
#include "volumes.h"
#include "export.h"
#include "compression.h"
#include "rcu-string.h"
#include "dev-replace.h"
#include "free-space-cache.h"
#include "backref.h"
#include "tests/btrfs-tests.h"

#include "qgroup.h"
#define CREATE_TRACE_POINTS
#include <trace/events/btrfs.h>

static const struct super_operations btrfs_super_ops;

/*
 * Types for mounting the default subvolume and a subvolume explicitly
 * requested by subvol=/path. That way the callchain is straightforward and we
 * don't have to play tricks with the mount options and recursive calls to
 * btrfs_mount.
 *
 * The new btrfs_root_fs_type also servers as a tag for the bdev_holder.
 */
static struct file_system_type btrfs_fs_type;
static struct file_system_type btrfs_root_fs_type;

static int btrfs_remount(struct super_block *sb, int *flags, char *data);

const char *btrfs_decode_error(int errno)
{
	char *errstr = "unknown";

	switch (errno) {
	case -EIO:
		errstr = "IO failure";
		break;
	case -ENOMEM:
		errstr = "Out of memory";
		break;
	case -EROFS:
		errstr = "Readonly filesystem";
		break;
	case -EEXIST:
		errstr = "Object already exists";
		break;
	case -ENOSPC:
		errstr = "No space left";
		break;
	case -ENOENT:
		errstr = "No such entry";
		break;
	}

	return errstr;
}

<<<<<<< HEAD
/* btrfs handle error by forcing the filesystem readonly */
static void btrfs_handle_error(struct btrfs_fs_info *fs_info)
{
	struct super_block *sb = fs_info->sb;

	if (sb_rdonly(sb))
		return;

	if (test_bit(BTRFS_FS_STATE_ERROR, &fs_info->fs_state)) {
		sb->s_flags |= SB_RDONLY;
		btrfs_info(fs_info, "forced readonly");
		/*
		 * Note that a running device replace operation is not
		 * canceled here although there is no way to update
		 * the progress. It would add the risk of a deadlock,
		 * therefore the canceling is omitted. The only penalty
		 * is that some I/O remains active until the procedure
		 * completes. The next time when the filesystem is
		 * mounted writeable again, the device replace
		 * operation continues.
		 */
	}
}

=======
>>>>>>> 03a0dded
/*
 * __btrfs_handle_fs_error decodes expected errors from the caller and
 * invokes the approciate error response.
 */
__cold
void __btrfs_handle_fs_error(struct btrfs_fs_info *fs_info, const char *function,
		       unsigned int line, int errno, const char *fmt, ...)
{
	struct super_block *sb = fs_info->sb;
#ifdef CONFIG_PRINTK
	const char *errstr;
#endif

	/*
	 * Special case: if the error is EROFS, and we're already
	 * under SB_RDONLY, then it is safe here.
	 */
	if (errno == -EROFS && sb_rdonly(sb))
  		return;

#ifdef CONFIG_PRINTK
	errstr = btrfs_decode_error(errno);
	if (fmt) {
		struct va_format vaf;
		va_list args;

		va_start(args, fmt);
		vaf.fmt = fmt;
		vaf.va = &args;

		pr_crit("BTRFS: error (device %s) in %s:%d: errno=%d %s (%pV)\n",
			sb->s_id, function, line, errno, errstr, &vaf);
		va_end(args);
	} else {
		pr_crit("BTRFS: error (device %s) in %s:%d: errno=%d %s\n",
			sb->s_id, function, line, errno, errstr);
	}
#endif

	/*
	 * Today we only save the error info to memory.  Long term we'll
	 * also send it down to the disk
	 */
	set_bit(BTRFS_FS_STATE_ERROR, &fs_info->fs_state);

	/* Don't go through full error handling during mount */
<<<<<<< HEAD
	if (sb->s_flags & SB_BORN)
		btrfs_handle_error(fs_info);
=======
	if (!(sb->s_flags & SB_BORN))
		return;

	if (sb_rdonly(sb))
		return;

	/* btrfs handle error by forcing the filesystem readonly */
	sb->s_flags |= SB_RDONLY;
	btrfs_info(fs_info, "forced readonly");
	/*
	 * Note that a running device replace operation is not canceled here
	 * although there is no way to update the progress. It would add the
	 * risk of a deadlock, therefore the canceling is omitted. The only
	 * penalty is that some I/O remains active until the procedure
	 * completes. The next time when the filesystem is mounted writeable
	 * again, the device replace operation continues.
	 */
>>>>>>> 03a0dded
}

#ifdef CONFIG_PRINTK
static const char * const logtypes[] = {
	"emergency",
	"alert",
	"critical",
	"error",
	"warning",
	"notice",
	"info",
	"debug",
};


/*
 * Use one ratelimit state per log level so that a flood of less important
 * messages doesn't cause more important ones to be dropped.
 */
static struct ratelimit_state printk_limits[] = {
	RATELIMIT_STATE_INIT(printk_limits[0], DEFAULT_RATELIMIT_INTERVAL, 100),
	RATELIMIT_STATE_INIT(printk_limits[1], DEFAULT_RATELIMIT_INTERVAL, 100),
	RATELIMIT_STATE_INIT(printk_limits[2], DEFAULT_RATELIMIT_INTERVAL, 100),
	RATELIMIT_STATE_INIT(printk_limits[3], DEFAULT_RATELIMIT_INTERVAL, 100),
	RATELIMIT_STATE_INIT(printk_limits[4], DEFAULT_RATELIMIT_INTERVAL, 100),
	RATELIMIT_STATE_INIT(printk_limits[5], DEFAULT_RATELIMIT_INTERVAL, 100),
	RATELIMIT_STATE_INIT(printk_limits[6], DEFAULT_RATELIMIT_INTERVAL, 100),
	RATELIMIT_STATE_INIT(printk_limits[7], DEFAULT_RATELIMIT_INTERVAL, 100),
};

void btrfs_printk(const struct btrfs_fs_info *fs_info, const char *fmt, ...)
{
	char lvl[PRINTK_MAX_SINGLE_HEADER_LEN + 1] = "\0";
	struct va_format vaf;
	va_list args;
	int kern_level;
	const char *type = logtypes[4];
	struct ratelimit_state *ratelimit = &printk_limits[4];

	va_start(args, fmt);

	while ((kern_level = printk_get_level(fmt)) != 0) {
		size_t size = printk_skip_level(fmt) - fmt;

		if (kern_level >= '0' && kern_level <= '7') {
			memcpy(lvl, fmt,  size);
			lvl[size] = '\0';
			type = logtypes[kern_level - '0'];
			ratelimit = &printk_limits[kern_level - '0'];
		}
		fmt += size;
	}

	vaf.fmt = fmt;
	vaf.va = &args;

	if (__ratelimit(ratelimit))
		printk("%sBTRFS %s (device %s): %pV\n", lvl, type,
			fs_info ? fs_info->sb->s_id : "<unknown>", &vaf);

	va_end(args);
}
#endif

/*
 * We only mark the transaction aborted and then set the file system read-only.
 * This will prevent new transactions from starting or trying to join this
 * one.
 *
 * This means that error recovery at the call site is limited to freeing
 * any local memory allocations and passing the error code up without
 * further cleanup. The transaction should complete as it normally would
 * in the call path but will return -EIO.
 *
 * We'll complete the cleanup in btrfs_end_transaction and
 * btrfs_commit_transaction.
 */
__cold
void __btrfs_abort_transaction(struct btrfs_trans_handle *trans,
			       const char *function,
			       unsigned int line, int errno)
{
	struct btrfs_fs_info *fs_info = trans->fs_info;

	trans->aborted = errno;
	/* Nothing used. The other threads that have joined this
	 * transaction may be able to continue. */
	if (!trans->dirty && list_empty(&trans->new_bgs)) {
		const char *errstr;

		errstr = btrfs_decode_error(errno);
		btrfs_warn(fs_info,
		           "%s:%d: Aborting unused transaction(%s).",
		           function, line, errstr);
		return;
	}
	WRITE_ONCE(trans->transaction->aborted, errno);
	/* Wake up anybody who may be waiting on this transaction */
	wake_up(&fs_info->transaction_wait);
	wake_up(&fs_info->transaction_blocked_wait);
	__btrfs_handle_fs_error(fs_info, function, line, errno, NULL);
}
/*
 * __btrfs_panic decodes unexpected, fatal errors from the caller,
 * issues an alert, and either panics or BUGs, depending on mount options.
 */
__cold
void __btrfs_panic(struct btrfs_fs_info *fs_info, const char *function,
		   unsigned int line, int errno, const char *fmt, ...)
{
	char *s_id = "<unknown>";
	const char *errstr;
	struct va_format vaf = { .fmt = fmt };
	va_list args;

	if (fs_info)
		s_id = fs_info->sb->s_id;

	va_start(args, fmt);
	vaf.va = &args;

	errstr = btrfs_decode_error(errno);
	if (fs_info && (btrfs_test_opt(fs_info, PANIC_ON_FATAL_ERROR)))
		panic(KERN_CRIT "BTRFS panic (device %s) in %s:%d: %pV (errno=%d %s)\n",
			s_id, function, line, &vaf, errno, errstr);

	btrfs_crit(fs_info, "panic in %s:%d: %pV (errno=%d %s)",
		   function, line, &vaf, errno, errstr);
	va_end(args);
	/* Caller calls BUG() */
}

static void btrfs_put_super(struct super_block *sb)
{
	close_ctree(btrfs_sb(sb));
}

enum {
	Opt_degraded, Opt_subvol, Opt_subvolid, Opt_device, Opt_nodatasum,
	Opt_nodatacow, Opt_max_inline, Opt_alloc_start, Opt_nobarrier, Opt_ssd,
	Opt_nossd, Opt_ssd_spread, Opt_thread_pool, Opt_noacl, Opt_compress,
	Opt_compress_type, Opt_compress_force, Opt_compress_force_type,
	Opt_notreelog, Opt_ratio, Opt_flushoncommit, Opt_discard,
	Opt_space_cache, Opt_space_cache_version, Opt_clear_cache,
	Opt_user_subvol_rm_allowed, Opt_enospc_debug, Opt_subvolrootid,
	Opt_defrag, Opt_inode_cache, Opt_no_space_cache, Opt_recovery,
	Opt_skip_balance, Opt_check_integrity,
	Opt_check_integrity_including_extent_data,
	Opt_check_integrity_print_mask, Opt_fatal_errors, Opt_rescan_uuid_tree,
	Opt_commit_interval, Opt_barrier, Opt_nodefrag, Opt_nodiscard,
	Opt_noenospc_debug, Opt_noflushoncommit, Opt_acl, Opt_datacow,
	Opt_datasum, Opt_treelog, Opt_noinode_cache, Opt_usebackuproot,
	Opt_nologreplay, Opt_norecovery,
#ifdef CONFIG_BTRFS_DEBUG
	Opt_fragment_data, Opt_fragment_metadata, Opt_fragment_all,
#endif
#ifdef CONFIG_BTRFS_FS_REF_VERIFY
	Opt_ref_verify,
#endif
	Opt_err,
};

static const match_table_t tokens = {
	{Opt_degraded, "degraded"},
	{Opt_subvol, "subvol=%s"},
	{Opt_subvolid, "subvolid=%s"},
	{Opt_device, "device=%s"},
	{Opt_nodatasum, "nodatasum"},
	{Opt_datasum, "datasum"},
	{Opt_nodatacow, "nodatacow"},
	{Opt_datacow, "datacow"},
	{Opt_nobarrier, "nobarrier"},
	{Opt_barrier, "barrier"},
	{Opt_max_inline, "max_inline=%s"},
	{Opt_alloc_start, "alloc_start=%s"},
	{Opt_thread_pool, "thread_pool=%d"},
	{Opt_compress, "compress"},
	{Opt_compress_type, "compress=%s"},
	{Opt_compress_force, "compress-force"},
	{Opt_compress_force_type, "compress-force=%s"},
	{Opt_ssd, "ssd"},
	{Opt_ssd_spread, "ssd_spread"},
	{Opt_nossd, "nossd"},
	{Opt_acl, "acl"},
	{Opt_noacl, "noacl"},
	{Opt_notreelog, "notreelog"},
	{Opt_treelog, "treelog"},
	{Opt_nologreplay, "nologreplay"},
	{Opt_norecovery, "norecovery"},
	{Opt_flushoncommit, "flushoncommit"},
	{Opt_noflushoncommit, "noflushoncommit"},
	{Opt_ratio, "metadata_ratio=%d"},
	{Opt_discard, "discard"},
	{Opt_nodiscard, "nodiscard"},
	{Opt_space_cache, "space_cache"},
	{Opt_space_cache_version, "space_cache=%s"},
	{Opt_clear_cache, "clear_cache"},
	{Opt_user_subvol_rm_allowed, "user_subvol_rm_allowed"},
	{Opt_enospc_debug, "enospc_debug"},
	{Opt_noenospc_debug, "noenospc_debug"},
	{Opt_subvolrootid, "subvolrootid=%d"},
	{Opt_defrag, "autodefrag"},
	{Opt_nodefrag, "noautodefrag"},
	{Opt_inode_cache, "inode_cache"},
	{Opt_noinode_cache, "noinode_cache"},
	{Opt_no_space_cache, "nospace_cache"},
	{Opt_recovery, "recovery"}, /* deprecated */
	{Opt_usebackuproot, "usebackuproot"},
	{Opt_skip_balance, "skip_balance"},
	{Opt_check_integrity, "check_int"},
	{Opt_check_integrity_including_extent_data, "check_int_data"},
	{Opt_check_integrity_print_mask, "check_int_print_mask=%d"},
	{Opt_rescan_uuid_tree, "rescan_uuid_tree"},
	{Opt_fatal_errors, "fatal_errors=%s"},
	{Opt_commit_interval, "commit=%d"},
#ifdef CONFIG_BTRFS_DEBUG
	{Opt_fragment_data, "fragment=data"},
	{Opt_fragment_metadata, "fragment=metadata"},
	{Opt_fragment_all, "fragment=all"},
#endif
#ifdef CONFIG_BTRFS_FS_REF_VERIFY
	{Opt_ref_verify, "ref_verify"},
#endif
	{Opt_err, NULL},
};

/*
 * Regular mount options parser.  Everything that is needed only when
 * reading in a new superblock is parsed here.
 * XXX JDM: This needs to be cleaned up for remount.
 */
int btrfs_parse_options(struct btrfs_fs_info *info, char *options,
			unsigned long new_flags)
{
	substring_t args[MAX_OPT_ARGS];
	char *p, *num;
	u64 cache_gen;
	int intarg;
	int ret = 0;
	char *compress_type;
	bool compress_force = false;
	enum btrfs_compression_type saved_compress_type;
	bool saved_compress_force;
	int no_compress = 0;

	cache_gen = btrfs_super_cache_generation(info->super_copy);
	if (btrfs_fs_compat_ro(info, FREE_SPACE_TREE))
		btrfs_set_opt(info->mount_opt, FREE_SPACE_TREE);
	else if (cache_gen)
		btrfs_set_opt(info->mount_opt, SPACE_CACHE);

	/*
	 * Even the options are empty, we still need to do extra check
	 * against new flags
	 */
	if (!options)
		goto check;

	while ((p = strsep(&options, ",")) != NULL) {
		int token;
		if (!*p)
			continue;

		token = match_token(p, tokens, args);
		switch (token) {
		case Opt_degraded:
			btrfs_info(info, "allowing degraded mounts");
			btrfs_set_opt(info->mount_opt, DEGRADED);
			break;
		case Opt_subvol:
		case Opt_subvolid:
		case Opt_subvolrootid:
		case Opt_device:
			/*
			 * These are parsed by btrfs_parse_subvol_options
			 * and btrfs_parse_early_options
			 * and can be happily ignored here.
			 */
			break;
		case Opt_nodatasum:
			btrfs_set_and_info(info, NODATASUM,
					   "setting nodatasum");
			break;
		case Opt_datasum:
			if (btrfs_test_opt(info, NODATASUM)) {
				if (btrfs_test_opt(info, NODATACOW))
					btrfs_info(info,
						   "setting datasum, datacow enabled");
				else
					btrfs_info(info, "setting datasum");
			}
			btrfs_clear_opt(info->mount_opt, NODATACOW);
			btrfs_clear_opt(info->mount_opt, NODATASUM);
			break;
		case Opt_nodatacow:
			if (!btrfs_test_opt(info, NODATACOW)) {
				if (!btrfs_test_opt(info, COMPRESS) ||
				    !btrfs_test_opt(info, FORCE_COMPRESS)) {
					btrfs_info(info,
						   "setting nodatacow, compression disabled");
				} else {
					btrfs_info(info, "setting nodatacow");
				}
			}
			btrfs_clear_opt(info->mount_opt, COMPRESS);
			btrfs_clear_opt(info->mount_opt, FORCE_COMPRESS);
			btrfs_set_opt(info->mount_opt, NODATACOW);
			btrfs_set_opt(info->mount_opt, NODATASUM);
			break;
		case Opt_datacow:
			btrfs_clear_and_info(info, NODATACOW,
					     "setting datacow");
			break;
		case Opt_compress_force:
		case Opt_compress_force_type:
			compress_force = true;
			/* Fallthrough */
		case Opt_compress:
		case Opt_compress_type:
			saved_compress_type = btrfs_test_opt(info,
							     COMPRESS) ?
				info->compress_type : BTRFS_COMPRESS_NONE;
			saved_compress_force =
				btrfs_test_opt(info, FORCE_COMPRESS);
			if (token == Opt_compress ||
			    token == Opt_compress_force ||
			    strncmp(args[0].from, "zlib", 4) == 0) {
				compress_type = "zlib";

				info->compress_type = BTRFS_COMPRESS_ZLIB;
				info->compress_level = BTRFS_ZLIB_DEFAULT_LEVEL;
				/*
				 * args[0] contains uninitialized data since
				 * for these tokens we don't expect any
				 * parameter.
				 */
				if (token != Opt_compress &&
				    token != Opt_compress_force)
					info->compress_level =
					  btrfs_compress_str2level(args[0].from);
				btrfs_set_opt(info->mount_opt, COMPRESS);
				btrfs_clear_opt(info->mount_opt, NODATACOW);
				btrfs_clear_opt(info->mount_opt, NODATASUM);
				no_compress = 0;
			} else if (strncmp(args[0].from, "lzo", 3) == 0) {
				compress_type = "lzo";
				info->compress_type = BTRFS_COMPRESS_LZO;
				btrfs_set_opt(info->mount_opt, COMPRESS);
				btrfs_clear_opt(info->mount_opt, NODATACOW);
				btrfs_clear_opt(info->mount_opt, NODATASUM);
				btrfs_set_fs_incompat(info, COMPRESS_LZO);
				no_compress = 0;
			} else if (strcmp(args[0].from, "zstd") == 0) {
				compress_type = "zstd";
				info->compress_type = BTRFS_COMPRESS_ZSTD;
				btrfs_set_opt(info->mount_opt, COMPRESS);
				btrfs_clear_opt(info->mount_opt, NODATACOW);
				btrfs_clear_opt(info->mount_opt, NODATASUM);
				btrfs_set_fs_incompat(info, COMPRESS_ZSTD);
				no_compress = 0;
			} else if (strncmp(args[0].from, "no", 2) == 0) {
				compress_type = "no";
				btrfs_clear_opt(info->mount_opt, COMPRESS);
				btrfs_clear_opt(info->mount_opt, FORCE_COMPRESS);
				compress_force = false;
				no_compress++;
			} else {
				ret = -EINVAL;
				goto out;
			}

			if (compress_force) {
				btrfs_set_opt(info->mount_opt, FORCE_COMPRESS);
			} else {
				/*
				 * If we remount from compress-force=xxx to
				 * compress=xxx, we need clear FORCE_COMPRESS
				 * flag, otherwise, there is no way for users
				 * to disable forcible compression separately.
				 */
				btrfs_clear_opt(info->mount_opt, FORCE_COMPRESS);
			}
			if ((btrfs_test_opt(info, COMPRESS) &&
			     (info->compress_type != saved_compress_type ||
			      compress_force != saved_compress_force)) ||
			    (!btrfs_test_opt(info, COMPRESS) &&
			     no_compress == 1)) {
				btrfs_info(info, "%s %s compression, level %d",
					   (compress_force) ? "force" : "use",
					   compress_type, info->compress_level);
			}
			compress_force = false;
			break;
		case Opt_ssd:
			btrfs_set_and_info(info, SSD,
					   "enabling ssd optimizations");
			btrfs_clear_opt(info->mount_opt, NOSSD);
			break;
		case Opt_ssd_spread:
			btrfs_set_and_info(info, SSD,
					   "enabling ssd optimizations");
			btrfs_set_and_info(info, SSD_SPREAD,
					   "using spread ssd allocation scheme");
			btrfs_clear_opt(info->mount_opt, NOSSD);
			break;
		case Opt_nossd:
			btrfs_set_opt(info->mount_opt, NOSSD);
			btrfs_clear_and_info(info, SSD,
					     "not using ssd optimizations");
			btrfs_clear_and_info(info, SSD_SPREAD,
					     "not using spread ssd allocation scheme");
			break;
		case Opt_barrier:
			btrfs_clear_and_info(info, NOBARRIER,
					     "turning on barriers");
			break;
		case Opt_nobarrier:
			btrfs_set_and_info(info, NOBARRIER,
					   "turning off barriers");
			break;
		case Opt_thread_pool:
			ret = match_int(&args[0], &intarg);
			if (ret) {
				goto out;
			} else if (intarg > 0) {
				info->thread_pool_size = intarg;
			} else {
				ret = -EINVAL;
				goto out;
			}
			break;
		case Opt_max_inline:
			num = match_strdup(&args[0]);
			if (num) {
				info->max_inline = memparse(num, NULL);
				kfree(num);

				if (info->max_inline) {
					info->max_inline = min_t(u64,
						info->max_inline,
						info->sectorsize);
				}
				btrfs_info(info, "max_inline at %llu",
					   info->max_inline);
			} else {
				ret = -ENOMEM;
				goto out;
			}
			break;
		case Opt_alloc_start:
			btrfs_info(info,
				"option alloc_start is obsolete, ignored");
			break;
		case Opt_acl:
#ifdef CONFIG_BTRFS_FS_POSIX_ACL
			info->sb->s_flags |= SB_POSIXACL;
			break;
#else
			btrfs_err(info, "support for ACL not compiled in!");
			ret = -EINVAL;
			goto out;
#endif
		case Opt_noacl:
			info->sb->s_flags &= ~SB_POSIXACL;
			break;
		case Opt_notreelog:
			btrfs_set_and_info(info, NOTREELOG,
					   "disabling tree log");
			break;
		case Opt_treelog:
			btrfs_clear_and_info(info, NOTREELOG,
					     "enabling tree log");
			break;
		case Opt_norecovery:
		case Opt_nologreplay:
			btrfs_set_and_info(info, NOLOGREPLAY,
					   "disabling log replay at mount time");
			break;
		case Opt_flushoncommit:
			btrfs_set_and_info(info, FLUSHONCOMMIT,
					   "turning on flush-on-commit");
			break;
		case Opt_noflushoncommit:
			btrfs_clear_and_info(info, FLUSHONCOMMIT,
					     "turning off flush-on-commit");
			break;
		case Opt_ratio:
			ret = match_int(&args[0], &intarg);
			if (ret) {
				goto out;
			} else if (intarg >= 0) {
				info->metadata_ratio = intarg;
				btrfs_info(info, "metadata ratio %d",
					   info->metadata_ratio);
			} else {
				ret = -EINVAL;
				goto out;
			}
			break;
		case Opt_discard:
			btrfs_set_and_info(info, DISCARD,
					   "turning on discard");
			break;
		case Opt_nodiscard:
			btrfs_clear_and_info(info, DISCARD,
					     "turning off discard");
			break;
		case Opt_space_cache:
		case Opt_space_cache_version:
			if (token == Opt_space_cache ||
			    strcmp(args[0].from, "v1") == 0) {
				btrfs_clear_opt(info->mount_opt,
						FREE_SPACE_TREE);
				btrfs_set_and_info(info, SPACE_CACHE,
					   "enabling disk space caching");
			} else if (strcmp(args[0].from, "v2") == 0) {
				btrfs_clear_opt(info->mount_opt,
						SPACE_CACHE);
				btrfs_set_and_info(info, FREE_SPACE_TREE,
						   "enabling free space tree");
			} else {
				ret = -EINVAL;
				goto out;
			}
			break;
		case Opt_rescan_uuid_tree:
			btrfs_set_opt(info->mount_opt, RESCAN_UUID_TREE);
			break;
		case Opt_no_space_cache:
			if (btrfs_test_opt(info, SPACE_CACHE)) {
				btrfs_clear_and_info(info, SPACE_CACHE,
					     "disabling disk space caching");
			}
			if (btrfs_test_opt(info, FREE_SPACE_TREE)) {
				btrfs_clear_and_info(info, FREE_SPACE_TREE,
					     "disabling free space tree");
			}
			break;
		case Opt_inode_cache:
			btrfs_set_pending_and_info(info, INODE_MAP_CACHE,
					   "enabling inode map caching");
			break;
		case Opt_noinode_cache:
			btrfs_clear_pending_and_info(info, INODE_MAP_CACHE,
					     "disabling inode map caching");
			break;
		case Opt_clear_cache:
			btrfs_set_and_info(info, CLEAR_CACHE,
					   "force clearing of disk cache");
			break;
		case Opt_user_subvol_rm_allowed:
			btrfs_set_opt(info->mount_opt, USER_SUBVOL_RM_ALLOWED);
			break;
		case Opt_enospc_debug:
			btrfs_set_opt(info->mount_opt, ENOSPC_DEBUG);
			break;
		case Opt_noenospc_debug:
			btrfs_clear_opt(info->mount_opt, ENOSPC_DEBUG);
			break;
		case Opt_defrag:
			btrfs_set_and_info(info, AUTO_DEFRAG,
					   "enabling auto defrag");
			break;
		case Opt_nodefrag:
			btrfs_clear_and_info(info, AUTO_DEFRAG,
					     "disabling auto defrag");
			break;
		case Opt_recovery:
			btrfs_warn(info,
				   "'recovery' is deprecated, use 'usebackuproot' instead");
		case Opt_usebackuproot:
			btrfs_info(info,
				   "trying to use backup root at mount time");
			btrfs_set_opt(info->mount_opt, USEBACKUPROOT);
			break;
		case Opt_skip_balance:
			btrfs_set_opt(info->mount_opt, SKIP_BALANCE);
			break;
#ifdef CONFIG_BTRFS_FS_CHECK_INTEGRITY
		case Opt_check_integrity_including_extent_data:
			btrfs_info(info,
				   "enabling check integrity including extent data");
			btrfs_set_opt(info->mount_opt,
				      CHECK_INTEGRITY_INCLUDING_EXTENT_DATA);
			btrfs_set_opt(info->mount_opt, CHECK_INTEGRITY);
			break;
		case Opt_check_integrity:
			btrfs_info(info, "enabling check integrity");
			btrfs_set_opt(info->mount_opt, CHECK_INTEGRITY);
			break;
		case Opt_check_integrity_print_mask:
			ret = match_int(&args[0], &intarg);
			if (ret) {
				goto out;
			} else if (intarg >= 0) {
				info->check_integrity_print_mask = intarg;
				btrfs_info(info,
					   "check_integrity_print_mask 0x%x",
					   info->check_integrity_print_mask);
			} else {
				ret = -EINVAL;
				goto out;
			}
			break;
#else
		case Opt_check_integrity_including_extent_data:
		case Opt_check_integrity:
		case Opt_check_integrity_print_mask:
			btrfs_err(info,
				  "support for check_integrity* not compiled in!");
			ret = -EINVAL;
			goto out;
#endif
		case Opt_fatal_errors:
			if (strcmp(args[0].from, "panic") == 0)
				btrfs_set_opt(info->mount_opt,
					      PANIC_ON_FATAL_ERROR);
			else if (strcmp(args[0].from, "bug") == 0)
				btrfs_clear_opt(info->mount_opt,
					      PANIC_ON_FATAL_ERROR);
			else {
				ret = -EINVAL;
				goto out;
			}
			break;
		case Opt_commit_interval:
			intarg = 0;
			ret = match_int(&args[0], &intarg);
			if (ret < 0) {
				btrfs_err(info, "invalid commit interval");
				ret = -EINVAL;
				goto out;
			}
			if (intarg > 0) {
				if (intarg > 300) {
					btrfs_warn(info,
						"excessive commit interval %d",
						intarg);
				}
				info->commit_interval = intarg;
			} else {
				btrfs_info(info,
					   "using default commit interval %ds",
					   BTRFS_DEFAULT_COMMIT_INTERVAL);
				info->commit_interval = BTRFS_DEFAULT_COMMIT_INTERVAL;
			}
			break;
#ifdef CONFIG_BTRFS_DEBUG
		case Opt_fragment_all:
			btrfs_info(info, "fragmenting all space");
			btrfs_set_opt(info->mount_opt, FRAGMENT_DATA);
			btrfs_set_opt(info->mount_opt, FRAGMENT_METADATA);
			break;
		case Opt_fragment_metadata:
			btrfs_info(info, "fragmenting metadata");
			btrfs_set_opt(info->mount_opt,
				      FRAGMENT_METADATA);
			break;
		case Opt_fragment_data:
			btrfs_info(info, "fragmenting data");
			btrfs_set_opt(info->mount_opt, FRAGMENT_DATA);
			break;
#endif
#ifdef CONFIG_BTRFS_FS_REF_VERIFY
		case Opt_ref_verify:
			btrfs_info(info, "doing ref verification");
			btrfs_set_opt(info->mount_opt, REF_VERIFY);
			break;
#endif
		case Opt_err:
			btrfs_info(info, "unrecognized mount option '%s'", p);
			ret = -EINVAL;
			goto out;
		default:
			break;
		}
	}
check:
	/*
	 * Extra check for current option against current flag
	 */
	if (btrfs_test_opt(info, NOLOGREPLAY) && !(new_flags & SB_RDONLY)) {
		btrfs_err(info,
			  "nologreplay must be used with ro mount option");
		ret = -EINVAL;
	}
out:
	if (btrfs_fs_compat_ro(info, FREE_SPACE_TREE) &&
	    !btrfs_test_opt(info, FREE_SPACE_TREE) &&
	    !btrfs_test_opt(info, CLEAR_CACHE)) {
		btrfs_err(info, "cannot disable free space tree");
		ret = -EINVAL;

	}
	if (!ret && btrfs_test_opt(info, SPACE_CACHE))
		btrfs_info(info, "disk space caching is enabled");
	if (!ret && btrfs_test_opt(info, FREE_SPACE_TREE))
		btrfs_info(info, "using free space tree");
	return ret;
}

/*
 * Parse mount options that are required early in the mount process.
 *
 * All other options will be parsed on much later in the mount process and
 * only when we need to allocate a new super block.
 */
static int btrfs_parse_early_options(const char *options, fmode_t flags,
		void *holder, struct btrfs_fs_devices **fs_devices)
{
	substring_t args[MAX_OPT_ARGS];
	char *device_name, *opts, *orig, *p;
	int error = 0;

	if (!options)
		return 0;

	/*
	 * strsep changes the string, duplicate it because btrfs_parse_options
	 * gets called later
	 */
	opts = kstrdup(options, GFP_KERNEL);
	if (!opts)
		return -ENOMEM;
	orig = opts;

	while ((p = strsep(&opts, ",")) != NULL) {
		int token;

		if (!*p)
			continue;

		token = match_token(p, tokens, args);
		if (token == Opt_device) {
			device_name = match_strdup(&args[0]);
			if (!device_name) {
				error = -ENOMEM;
				goto out;
			}
			error = btrfs_scan_one_device(device_name,
					flags, holder, fs_devices);
			kfree(device_name);
			if (error)
				goto out;
		}
	}

out:
	kfree(orig);
	return error;
}

/*
 * Parse mount options that are related to subvolume id
 *
 * The value is later passed to mount_subvol()
 */
static int btrfs_parse_subvol_options(const char *options, fmode_t flags,
		char **subvol_name, u64 *subvol_objectid)
{
	substring_t args[MAX_OPT_ARGS];
	char *opts, *orig, *p;
	char *num = NULL;
	int error = 0;

	if (!options)
		return 0;

	/*
	 * strsep changes the string, duplicate it because
	 * btrfs_parse_early_options gets called later
	 */
	opts = kstrdup(options, GFP_KERNEL);
	if (!opts)
		return -ENOMEM;
	orig = opts;

	while ((p = strsep(&opts, ",")) != NULL) {
		int token;
		if (!*p)
			continue;

		token = match_token(p, tokens, args);
		switch (token) {
		case Opt_subvol:
			kfree(*subvol_name);
			*subvol_name = match_strdup(&args[0]);
			if (!*subvol_name) {
				error = -ENOMEM;
				goto out;
			}
			break;
		case Opt_subvolid:
			num = match_strdup(&args[0]);
			if (num) {
				*subvol_objectid = memparse(num, NULL);
				kfree(num);
				/* we want the original fs_tree */
				if (!*subvol_objectid)
					*subvol_objectid =
						BTRFS_FS_TREE_OBJECTID;
			} else {
				error = -EINVAL;
				goto out;
			}
			break;
		case Opt_subvolrootid:
			pr_warn("BTRFS: 'subvolrootid' mount option is deprecated and has no effect\n");
			break;
		default:
			break;
		}
	}

out:
	kfree(orig);
	return error;
}

static char *get_subvol_name_from_objectid(struct btrfs_fs_info *fs_info,
					   u64 subvol_objectid)
{
	struct btrfs_root *root = fs_info->tree_root;
	struct btrfs_root *fs_root;
	struct btrfs_root_ref *root_ref;
	struct btrfs_inode_ref *inode_ref;
	struct btrfs_key key;
	struct btrfs_path *path = NULL;
	char *name = NULL, *ptr;
	u64 dirid;
	int len;
	int ret;

	path = btrfs_alloc_path();
	if (!path) {
		ret = -ENOMEM;
		goto err;
	}
	path->leave_spinning = 1;

	name = kmalloc(PATH_MAX, GFP_KERNEL);
	if (!name) {
		ret = -ENOMEM;
		goto err;
	}
	ptr = name + PATH_MAX - 1;
	ptr[0] = '\0';

	/*
	 * Walk up the subvolume trees in the tree of tree roots by root
	 * backrefs until we hit the top-level subvolume.
	 */
	while (subvol_objectid != BTRFS_FS_TREE_OBJECTID) {
		key.objectid = subvol_objectid;
		key.type = BTRFS_ROOT_BACKREF_KEY;
		key.offset = (u64)-1;

		ret = btrfs_search_slot(NULL, root, &key, path, 0, 0);
		if (ret < 0) {
			goto err;
		} else if (ret > 0) {
			ret = btrfs_previous_item(root, path, subvol_objectid,
						  BTRFS_ROOT_BACKREF_KEY);
			if (ret < 0) {
				goto err;
			} else if (ret > 0) {
				ret = -ENOENT;
				goto err;
			}
		}

		btrfs_item_key_to_cpu(path->nodes[0], &key, path->slots[0]);
		subvol_objectid = key.offset;

		root_ref = btrfs_item_ptr(path->nodes[0], path->slots[0],
					  struct btrfs_root_ref);
		len = btrfs_root_ref_name_len(path->nodes[0], root_ref);
		ptr -= len + 1;
		if (ptr < name) {
			ret = -ENAMETOOLONG;
			goto err;
		}
		read_extent_buffer(path->nodes[0], ptr + 1,
				   (unsigned long)(root_ref + 1), len);
		ptr[0] = '/';
		dirid = btrfs_root_ref_dirid(path->nodes[0], root_ref);
		btrfs_release_path(path);

		key.objectid = subvol_objectid;
		key.type = BTRFS_ROOT_ITEM_KEY;
		key.offset = (u64)-1;
		fs_root = btrfs_read_fs_root_no_name(fs_info, &key);
		if (IS_ERR(fs_root)) {
			ret = PTR_ERR(fs_root);
			goto err;
		}

		/*
		 * Walk up the filesystem tree by inode refs until we hit the
		 * root directory.
		 */
		while (dirid != BTRFS_FIRST_FREE_OBJECTID) {
			key.objectid = dirid;
			key.type = BTRFS_INODE_REF_KEY;
			key.offset = (u64)-1;

			ret = btrfs_search_slot(NULL, fs_root, &key, path, 0, 0);
			if (ret < 0) {
				goto err;
			} else if (ret > 0) {
				ret = btrfs_previous_item(fs_root, path, dirid,
							  BTRFS_INODE_REF_KEY);
				if (ret < 0) {
					goto err;
				} else if (ret > 0) {
					ret = -ENOENT;
					goto err;
				}
			}

			btrfs_item_key_to_cpu(path->nodes[0], &key, path->slots[0]);
			dirid = key.offset;

			inode_ref = btrfs_item_ptr(path->nodes[0],
						   path->slots[0],
						   struct btrfs_inode_ref);
			len = btrfs_inode_ref_name_len(path->nodes[0],
						       inode_ref);
			ptr -= len + 1;
			if (ptr < name) {
				ret = -ENAMETOOLONG;
				goto err;
			}
			read_extent_buffer(path->nodes[0], ptr + 1,
					   (unsigned long)(inode_ref + 1), len);
			ptr[0] = '/';
			btrfs_release_path(path);
		}
	}

	btrfs_free_path(path);
	if (ptr == name + PATH_MAX - 1) {
		name[0] = '/';
		name[1] = '\0';
	} else {
		memmove(name, ptr, name + PATH_MAX - ptr);
	}
	return name;

err:
	btrfs_free_path(path);
	kfree(name);
	return ERR_PTR(ret);
}

static int get_default_subvol_objectid(struct btrfs_fs_info *fs_info, u64 *objectid)
{
	struct btrfs_root *root = fs_info->tree_root;
	struct btrfs_dir_item *di;
	struct btrfs_path *path;
	struct btrfs_key location;
	u64 dir_id;

	path = btrfs_alloc_path();
	if (!path)
		return -ENOMEM;
	path->leave_spinning = 1;

	/*
	 * Find the "default" dir item which points to the root item that we
	 * will mount by default if we haven't been given a specific subvolume
	 * to mount.
	 */
	dir_id = btrfs_super_root_dir(fs_info->super_copy);
	di = btrfs_lookup_dir_item(NULL, root, path, dir_id, "default", 7, 0);
	if (IS_ERR(di)) {
		btrfs_free_path(path);
		return PTR_ERR(di);
	}
	if (!di) {
		/*
		 * Ok the default dir item isn't there.  This is weird since
		 * it's always been there, but don't freak out, just try and
		 * mount the top-level subvolume.
		 */
		btrfs_free_path(path);
		*objectid = BTRFS_FS_TREE_OBJECTID;
		return 0;
	}

	btrfs_dir_item_key_to_cpu(path->nodes[0], di, &location);
	btrfs_free_path(path);
	*objectid = location.objectid;
	return 0;
}

static int btrfs_fill_super(struct super_block *sb,
			    struct btrfs_fs_devices *fs_devices,
			    void *data)
{
	struct inode *inode;
	struct btrfs_fs_info *fs_info = btrfs_sb(sb);
	struct btrfs_key key;
	int err;

	sb->s_maxbytes = MAX_LFS_FILESIZE;
	sb->s_magic = BTRFS_SUPER_MAGIC;
	sb->s_op = &btrfs_super_ops;
	sb->s_d_op = &btrfs_dentry_operations;
	sb->s_export_op = &btrfs_export_ops;
	sb->s_xattr = btrfs_xattr_handlers;
	sb->s_time_gran = 1;
#ifdef CONFIG_BTRFS_FS_POSIX_ACL
	sb->s_flags |= SB_POSIXACL;
#endif
	sb->s_flags |= SB_I_VERSION;
	sb->s_iflags |= SB_I_CGROUPWB;

	err = super_setup_bdi(sb);
	if (err) {
		btrfs_err(fs_info, "super_setup_bdi failed");
		return err;
	}

	err = open_ctree(sb, fs_devices, (char *)data);
	if (err) {
		btrfs_err(fs_info, "open_ctree failed");
		return err;
	}

	key.objectid = BTRFS_FIRST_FREE_OBJECTID;
	key.type = BTRFS_INODE_ITEM_KEY;
	key.offset = 0;
	inode = btrfs_iget(sb, &key, fs_info->fs_root, NULL);
	if (IS_ERR(inode)) {
		err = PTR_ERR(inode);
		goto fail_close;
	}

	sb->s_root = d_make_root(inode);
	if (!sb->s_root) {
		err = -ENOMEM;
		goto fail_close;
	}

	cleancache_init_fs(sb);
	sb->s_flags |= SB_ACTIVE;
	return 0;

fail_close:
	close_ctree(fs_info);
	return err;
}

int btrfs_sync_fs(struct super_block *sb, int wait)
{
	struct btrfs_trans_handle *trans;
	struct btrfs_fs_info *fs_info = btrfs_sb(sb);
	struct btrfs_root *root = fs_info->tree_root;

	trace_btrfs_sync_fs(fs_info, wait);

	if (!wait) {
		filemap_flush(fs_info->btree_inode->i_mapping);
		return 0;
	}

	btrfs_wait_ordered_roots(fs_info, U64_MAX, 0, (u64)-1);

	trans = btrfs_attach_transaction_barrier(root);
	if (IS_ERR(trans)) {
		/* no transaction, don't bother */
		if (PTR_ERR(trans) == -ENOENT) {
			/*
			 * Exit unless we have some pending changes
			 * that need to go through commit
			 */
			if (fs_info->pending_changes == 0)
				return 0;
			/*
			 * A non-blocking test if the fs is frozen. We must not
			 * start a new transaction here otherwise a deadlock
			 * happens. The pending operations are delayed to the
			 * next commit after thawing.
			 */
			if (sb_start_write_trylock(sb))
				sb_end_write(sb);
			else
				return 0;
			trans = btrfs_start_transaction(root, 0);
		}
		if (IS_ERR(trans))
			return PTR_ERR(trans);
	}
	return btrfs_commit_transaction(trans);
}

static int btrfs_show_options(struct seq_file *seq, struct dentry *dentry)
{
	struct btrfs_fs_info *info = btrfs_sb(dentry->d_sb);
	const char *compress_type;

	if (btrfs_test_opt(info, DEGRADED))
		seq_puts(seq, ",degraded");
	if (btrfs_test_opt(info, NODATASUM))
		seq_puts(seq, ",nodatasum");
	if (btrfs_test_opt(info, NODATACOW))
		seq_puts(seq, ",nodatacow");
	if (btrfs_test_opt(info, NOBARRIER))
		seq_puts(seq, ",nobarrier");
	if (info->max_inline != BTRFS_DEFAULT_MAX_INLINE)
		seq_printf(seq, ",max_inline=%llu", info->max_inline);
	if (info->thread_pool_size !=  min_t(unsigned long,
					     num_online_cpus() + 2, 8))
		seq_printf(seq, ",thread_pool=%d", info->thread_pool_size);
	if (btrfs_test_opt(info, COMPRESS)) {
		compress_type = btrfs_compress_type2str(info->compress_type);
		if (btrfs_test_opt(info, FORCE_COMPRESS))
			seq_printf(seq, ",compress-force=%s", compress_type);
		else
			seq_printf(seq, ",compress=%s", compress_type);
		if (info->compress_level)
			seq_printf(seq, ":%d", info->compress_level);
	}
	if (btrfs_test_opt(info, NOSSD))
		seq_puts(seq, ",nossd");
	if (btrfs_test_opt(info, SSD_SPREAD))
		seq_puts(seq, ",ssd_spread");
	else if (btrfs_test_opt(info, SSD))
		seq_puts(seq, ",ssd");
	if (btrfs_test_opt(info, NOTREELOG))
		seq_puts(seq, ",notreelog");
	if (btrfs_test_opt(info, NOLOGREPLAY))
		seq_puts(seq, ",nologreplay");
	if (btrfs_test_opt(info, FLUSHONCOMMIT))
		seq_puts(seq, ",flushoncommit");
	if (btrfs_test_opt(info, DISCARD))
		seq_puts(seq, ",discard");
	if (!(info->sb->s_flags & SB_POSIXACL))
		seq_puts(seq, ",noacl");
	if (btrfs_test_opt(info, SPACE_CACHE))
		seq_puts(seq, ",space_cache");
	else if (btrfs_test_opt(info, FREE_SPACE_TREE))
		seq_puts(seq, ",space_cache=v2");
	else
		seq_puts(seq, ",nospace_cache");
	if (btrfs_test_opt(info, RESCAN_UUID_TREE))
		seq_puts(seq, ",rescan_uuid_tree");
	if (btrfs_test_opt(info, CLEAR_CACHE))
		seq_puts(seq, ",clear_cache");
	if (btrfs_test_opt(info, USER_SUBVOL_RM_ALLOWED))
		seq_puts(seq, ",user_subvol_rm_allowed");
	if (btrfs_test_opt(info, ENOSPC_DEBUG))
		seq_puts(seq, ",enospc_debug");
	if (btrfs_test_opt(info, AUTO_DEFRAG))
		seq_puts(seq, ",autodefrag");
	if (btrfs_test_opt(info, INODE_MAP_CACHE))
		seq_puts(seq, ",inode_cache");
	if (btrfs_test_opt(info, SKIP_BALANCE))
		seq_puts(seq, ",skip_balance");
#ifdef CONFIG_BTRFS_FS_CHECK_INTEGRITY
	if (btrfs_test_opt(info, CHECK_INTEGRITY_INCLUDING_EXTENT_DATA))
		seq_puts(seq, ",check_int_data");
	else if (btrfs_test_opt(info, CHECK_INTEGRITY))
		seq_puts(seq, ",check_int");
	if (info->check_integrity_print_mask)
		seq_printf(seq, ",check_int_print_mask=%d",
				info->check_integrity_print_mask);
#endif
	if (info->metadata_ratio)
		seq_printf(seq, ",metadata_ratio=%d",
				info->metadata_ratio);
	if (btrfs_test_opt(info, PANIC_ON_FATAL_ERROR))
		seq_puts(seq, ",fatal_errors=panic");
	if (info->commit_interval != BTRFS_DEFAULT_COMMIT_INTERVAL)
		seq_printf(seq, ",commit=%d", info->commit_interval);
#ifdef CONFIG_BTRFS_DEBUG
	if (btrfs_test_opt(info, FRAGMENT_DATA))
		seq_puts(seq, ",fragment=data");
	if (btrfs_test_opt(info, FRAGMENT_METADATA))
		seq_puts(seq, ",fragment=metadata");
#endif
	if (btrfs_test_opt(info, REF_VERIFY))
		seq_puts(seq, ",ref_verify");
	seq_printf(seq, ",subvolid=%llu",
		  BTRFS_I(d_inode(dentry))->root->root_key.objectid);
	seq_puts(seq, ",subvol=");
	seq_dentry(seq, dentry, " \t\n\\");
	return 0;
}

static int btrfs_test_super(struct super_block *s, void *data)
{
	struct btrfs_fs_info *p = data;
	struct btrfs_fs_info *fs_info = btrfs_sb(s);

	return fs_info->fs_devices == p->fs_devices;
}

static int btrfs_set_super(struct super_block *s, void *data)
{
	int err = set_anon_super(s, data);
	if (!err)
		s->s_fs_info = data;
	return err;
}

/*
 * subvolumes are identified by ino 256
 */
static inline int is_subvolume_inode(struct inode *inode)
{
	if (inode && inode->i_ino == BTRFS_FIRST_FREE_OBJECTID)
		return 1;
	return 0;
}

static struct dentry *mount_subvol(const char *subvol_name, u64 subvol_objectid,
				   const char *device_name, struct vfsmount *mnt)
{
	struct dentry *root;
	int ret;

<<<<<<< HEAD
	newargs = setup_root_args(data);
	if (!newargs) {
		root = ERR_PTR(-ENOMEM);
		goto out;
	}

	mnt = vfs_kern_mount(&btrfs_fs_type, flags, device_name, newargs);
	if (PTR_ERR_OR_ZERO(mnt) == -EBUSY) {
		if (flags & SB_RDONLY) {
			mnt = vfs_kern_mount(&btrfs_fs_type, flags & ~SB_RDONLY,
					     device_name, newargs);
		} else {
			mnt = vfs_kern_mount(&btrfs_fs_type, flags | SB_RDONLY,
					     device_name, newargs);
			if (IS_ERR(mnt)) {
				root = ERR_CAST(mnt);
				mnt = NULL;
				goto out;
			}

			down_write(&mnt->mnt_sb->s_umount);
			ret = btrfs_remount(mnt->mnt_sb, &flags, NULL);
			up_write(&mnt->mnt_sb->s_umount);
			if (ret < 0) {
				root = ERR_PTR(ret);
				goto out;
			}
		}
	}
	if (IS_ERR(mnt)) {
		root = ERR_CAST(mnt);
		mnt = NULL;
		goto out;
	}

=======
>>>>>>> 03a0dded
	if (!subvol_name) {
		if (!subvol_objectid) {
			ret = get_default_subvol_objectid(btrfs_sb(mnt->mnt_sb),
							  &subvol_objectid);
			if (ret) {
				root = ERR_PTR(ret);
				goto out;
			}
		}
		subvol_name = get_subvol_name_from_objectid(btrfs_sb(mnt->mnt_sb),
							    subvol_objectid);
		if (IS_ERR(subvol_name)) {
			root = ERR_CAST(subvol_name);
			subvol_name = NULL;
			goto out;
		}

	}

	root = mount_subtree(mnt, subvol_name);
	/* mount_subtree() drops our reference on the vfsmount. */
	mnt = NULL;

	if (!IS_ERR(root)) {
		struct super_block *s = root->d_sb;
		struct btrfs_fs_info *fs_info = btrfs_sb(s);
		struct inode *root_inode = d_inode(root);
		u64 root_objectid = BTRFS_I(root_inode)->root->root_key.objectid;

		ret = 0;
		if (!is_subvolume_inode(root_inode)) {
			btrfs_err(fs_info, "'%s' is not a valid subvolume",
			       subvol_name);
			ret = -EINVAL;
		}
		if (subvol_objectid && root_objectid != subvol_objectid) {
			/*
			 * This will also catch a race condition where a
			 * subvolume which was passed by ID is renamed and
			 * another subvolume is renamed over the old location.
			 */
			btrfs_err(fs_info,
				  "subvol '%s' does not match subvolid %llu",
				  subvol_name, subvol_objectid);
			ret = -EINVAL;
		}
		if (ret) {
			dput(root);
			root = ERR_PTR(ret);
			deactivate_locked_super(s);
		}
	}

out:
	mntput(mnt);
	kfree(subvol_name);
	return root;
}

static int parse_security_options(char *orig_opts,
				  struct security_mnt_opts *sec_opts)
{
	char *secdata = NULL;
	int ret = 0;

	secdata = alloc_secdata();
	if (!secdata)
		return -ENOMEM;
	ret = security_sb_copy_data(orig_opts, secdata);
	if (ret) {
		free_secdata(secdata);
		return ret;
	}
	ret = security_sb_parse_opts_str(secdata, sec_opts);
	free_secdata(secdata);
	return ret;
}

static int setup_security_options(struct btrfs_fs_info *fs_info,
				  struct super_block *sb,
				  struct security_mnt_opts *sec_opts)
{
	int ret = 0;

	/*
	 * Call security_sb_set_mnt_opts() to check whether new sec_opts
	 * is valid.
	 */
	ret = security_sb_set_mnt_opts(sb, sec_opts, 0, NULL);
	if (ret)
		return ret;

#ifdef CONFIG_SECURITY
	if (!fs_info->security_opts.num_mnt_opts) {
		/* first time security setup, copy sec_opts to fs_info */
		memcpy(&fs_info->security_opts, sec_opts, sizeof(*sec_opts));
	} else {
		/*
		 * Since SELinux (the only one supporting security_mnt_opts)
		 * does NOT support changing context during remount/mount of
		 * the same sb, this must be the same or part of the same
		 * security options, just free it.
		 */
		security_free_mnt_opts(sec_opts);
	}
#endif
	return ret;
}

/*
 * Find a superblock for the given device / mount point.
 *
 * Note: This is based on mount_bdev from fs/super.c with a few additions
 *       for multiple device setup.  Make sure to keep it in sync.
 */
static struct dentry *btrfs_mount_root(struct file_system_type *fs_type,
		int flags, const char *device_name, void *data)
{
	struct block_device *bdev = NULL;
	struct super_block *s;
	struct btrfs_fs_devices *fs_devices = NULL;
	struct btrfs_fs_info *fs_info = NULL;
	struct security_mnt_opts new_sec_opts;
	fmode_t mode = FMODE_READ;
	int error = 0;

	if (!(flags & SB_RDONLY))
		mode |= FMODE_WRITE;

	error = btrfs_parse_early_options(data, mode, fs_type,
					  &fs_devices);
	if (error) {
		return ERR_PTR(error);
	}

	security_init_mnt_opts(&new_sec_opts);
	if (data) {
		error = parse_security_options(data, &new_sec_opts);
		if (error)
			return ERR_PTR(error);
	}

	error = btrfs_scan_one_device(device_name, mode, fs_type, &fs_devices);
	if (error)
		goto error_sec_opts;

	/*
	 * Setup a dummy root and fs_info for test/set super.  This is because
	 * we don't actually fill this stuff out until open_ctree, but we need
	 * it for searching for existing supers, so this lets us do that and
	 * then open_ctree will properly initialize everything later.
	 */
	fs_info = kzalloc(sizeof(struct btrfs_fs_info), GFP_KERNEL);
	if (!fs_info) {
		error = -ENOMEM;
		goto error_sec_opts;
	}

	fs_info->fs_devices = fs_devices;

	fs_info->super_copy = kzalloc(BTRFS_SUPER_INFO_SIZE, GFP_KERNEL);
	fs_info->super_for_commit = kzalloc(BTRFS_SUPER_INFO_SIZE, GFP_KERNEL);
	security_init_mnt_opts(&fs_info->security_opts);
	if (!fs_info->super_copy || !fs_info->super_for_commit) {
		error = -ENOMEM;
		goto error_fs_info;
	}

	error = btrfs_open_devices(fs_devices, mode, fs_type);
	if (error)
		goto error_fs_info;

	if (!(flags & SB_RDONLY) && fs_devices->rw_devices == 0) {
		error = -EACCES;
		goto error_close_devices;
	}

	bdev = fs_devices->latest_bdev;
	s = sget(fs_type, btrfs_test_super, btrfs_set_super, flags | SB_NOSEC,
		 fs_info);
	if (IS_ERR(s)) {
		error = PTR_ERR(s);
		goto error_close_devices;
	}

	if (s->s_root) {
		btrfs_close_devices(fs_devices);
		free_fs_info(fs_info);
		if ((flags ^ s->s_flags) & SB_RDONLY)
			error = -EBUSY;
	} else {
		snprintf(s->s_id, sizeof(s->s_id), "%pg", bdev);
		btrfs_sb(s)->bdev_holder = fs_type;
		error = btrfs_fill_super(s, fs_devices, data);
	}
	if (error) {
		deactivate_locked_super(s);
		goto error_sec_opts;
	}

	fs_info = btrfs_sb(s);
	error = setup_security_options(fs_info, s, &new_sec_opts);
	if (error) {
		deactivate_locked_super(s);
		goto error_sec_opts;
	}

	return dget(s->s_root);

error_close_devices:
	btrfs_close_devices(fs_devices);
error_fs_info:
	free_fs_info(fs_info);
error_sec_opts:
	security_free_mnt_opts(&new_sec_opts);
	return ERR_PTR(error);
}

/*
 * Mount function which is called by VFS layer.
 *
 * In order to allow mounting a subvolume directly, btrfs uses mount_subtree()
 * which needs vfsmount* of device's root (/).  This means device's root has to
 * be mounted internally in any case.
 *
 * Operation flow:
 *   1. Parse subvol id related options for later use in mount_subvol().
 *
 *   2. Mount device's root (/) by calling vfs_kern_mount().
 *
 *      NOTE: vfs_kern_mount() is used by VFS to call btrfs_mount() in the
 *      first place. In order to avoid calling btrfs_mount() again, we use
 *      different file_system_type which is not registered to VFS by
 *      register_filesystem() (btrfs_root_fs_type). As a result,
 *      btrfs_mount_root() is called. The return value will be used by
 *      mount_subtree() in mount_subvol().
 *
 *   3. Call mount_subvol() to get the dentry of subvolume. Since there is
 *      "btrfs subvolume set-default", mount_subvol() is called always.
 */
static struct dentry *btrfs_mount(struct file_system_type *fs_type, int flags,
		const char *device_name, void *data)
{
	struct vfsmount *mnt_root;
	struct dentry *root;
	fmode_t mode = FMODE_READ;
	char *subvol_name = NULL;
	u64 subvol_objectid = 0;
	int error = 0;

	if (!(flags & SB_RDONLY))
		mode |= FMODE_WRITE;

	error = btrfs_parse_subvol_options(data, mode,
					  &subvol_name, &subvol_objectid);
	if (error) {
		kfree(subvol_name);
		return ERR_PTR(error);
	}

	/* mount device's root (/) */
	mnt_root = vfs_kern_mount(&btrfs_root_fs_type, flags, device_name, data);
	if (PTR_ERR_OR_ZERO(mnt_root) == -EBUSY) {
		if (flags & SB_RDONLY) {
			mnt_root = vfs_kern_mount(&btrfs_root_fs_type,
				flags & ~SB_RDONLY, device_name, data);
		} else {
			mnt_root = vfs_kern_mount(&btrfs_root_fs_type,
				flags | SB_RDONLY, device_name, data);
			if (IS_ERR(mnt_root)) {
				root = ERR_CAST(mnt_root);
				goto out;
			}

			down_write(&mnt_root->mnt_sb->s_umount);
			error = btrfs_remount(mnt_root->mnt_sb, &flags, NULL);
			up_write(&mnt_root->mnt_sb->s_umount);
			if (error < 0) {
				root = ERR_PTR(error);
				mntput(mnt_root);
				goto out;
			}
		}
	}
	if (IS_ERR(mnt_root)) {
		root = ERR_CAST(mnt_root);
		goto out;
	}

	/* mount_subvol() will free subvol_name and mnt_root */
	root = mount_subvol(subvol_name, subvol_objectid, device_name, mnt_root);

out:
	return root;
}

static void btrfs_resize_thread_pool(struct btrfs_fs_info *fs_info,
				     int new_pool_size, int old_pool_size)
{
	if (new_pool_size == old_pool_size)
		return;

	fs_info->thread_pool_size = new_pool_size;

	btrfs_info(fs_info, "resize thread pool %d -> %d",
	       old_pool_size, new_pool_size);

	btrfs_workqueue_set_max(fs_info->workers, new_pool_size);
	btrfs_workqueue_set_max(fs_info->delalloc_workers, new_pool_size);
	btrfs_workqueue_set_max(fs_info->submit_workers, new_pool_size);
	btrfs_workqueue_set_max(fs_info->caching_workers, new_pool_size);
	btrfs_workqueue_set_max(fs_info->endio_workers, new_pool_size);
	btrfs_workqueue_set_max(fs_info->endio_meta_workers, new_pool_size);
	btrfs_workqueue_set_max(fs_info->endio_meta_write_workers,
				new_pool_size);
	btrfs_workqueue_set_max(fs_info->endio_write_workers, new_pool_size);
	btrfs_workqueue_set_max(fs_info->endio_freespace_worker, new_pool_size);
	btrfs_workqueue_set_max(fs_info->delayed_workers, new_pool_size);
	btrfs_workqueue_set_max(fs_info->readahead_workers, new_pool_size);
	btrfs_workqueue_set_max(fs_info->scrub_wr_completion_workers,
				new_pool_size);
}

static inline void btrfs_remount_prepare(struct btrfs_fs_info *fs_info)
{
	set_bit(BTRFS_FS_STATE_REMOUNTING, &fs_info->fs_state);
}

static inline void btrfs_remount_begin(struct btrfs_fs_info *fs_info,
				       unsigned long old_opts, int flags)
{
	if (btrfs_raw_test_opt(old_opts, AUTO_DEFRAG) &&
	    (!btrfs_raw_test_opt(fs_info->mount_opt, AUTO_DEFRAG) ||
	     (flags & SB_RDONLY))) {
		/* wait for any defraggers to finish */
		wait_event(fs_info->transaction_wait,
			   (atomic_read(&fs_info->defrag_running) == 0));
		if (flags & SB_RDONLY)
			sync_filesystem(fs_info->sb);
	}
}

static inline void btrfs_remount_cleanup(struct btrfs_fs_info *fs_info,
					 unsigned long old_opts)
{
	/*
	 * We need to cleanup all defragable inodes if the autodefragment is
	 * close or the filesystem is read only.
	 */
	if (btrfs_raw_test_opt(old_opts, AUTO_DEFRAG) &&
	    (!btrfs_raw_test_opt(fs_info->mount_opt, AUTO_DEFRAG) || sb_rdonly(fs_info->sb))) {
		btrfs_cleanup_defrag_inodes(fs_info);
	}

	clear_bit(BTRFS_FS_STATE_REMOUNTING, &fs_info->fs_state);
}

static int btrfs_remount(struct super_block *sb, int *flags, char *data)
{
	struct btrfs_fs_info *fs_info = btrfs_sb(sb);
	struct btrfs_root *root = fs_info->tree_root;
	unsigned old_flags = sb->s_flags;
	unsigned long old_opts = fs_info->mount_opt;
	unsigned long old_compress_type = fs_info->compress_type;
	u64 old_max_inline = fs_info->max_inline;
	int old_thread_pool_size = fs_info->thread_pool_size;
	unsigned int old_metadata_ratio = fs_info->metadata_ratio;
	int ret;

	sync_filesystem(sb);
	btrfs_remount_prepare(fs_info);

	if (data) {
		struct security_mnt_opts new_sec_opts;

		security_init_mnt_opts(&new_sec_opts);
		ret = parse_security_options(data, &new_sec_opts);
		if (ret)
			goto restore;
		ret = setup_security_options(fs_info, sb,
					     &new_sec_opts);
		if (ret) {
			security_free_mnt_opts(&new_sec_opts);
			goto restore;
		}
	}

	ret = btrfs_parse_options(fs_info, data, *flags);
	if (ret) {
		ret = -EINVAL;
		goto restore;
	}

	btrfs_remount_begin(fs_info, old_opts, *flags);
	btrfs_resize_thread_pool(fs_info,
		fs_info->thread_pool_size, old_thread_pool_size);

	if ((bool)(*flags & SB_RDONLY) == sb_rdonly(sb))
		goto out;

	if (*flags & SB_RDONLY) {
		/*
		 * this also happens on 'umount -rf' or on shutdown, when
		 * the filesystem is busy.
		 */
		cancel_work_sync(&fs_info->async_reclaim_work);

		/* wait for the uuid_scan task to finish */
		down(&fs_info->uuid_tree_rescan_sem);
		/* avoid complains from lockdep et al. */
		up(&fs_info->uuid_tree_rescan_sem);

		sb->s_flags |= SB_RDONLY;

		/*
		 * Setting SB_RDONLY will put the cleaner thread to
		 * sleep at the next loop if it's already active.
		 * If it's already asleep, we'll leave unused block
		 * groups on disk until we're mounted read-write again
		 * unless we clean them up here.
		 */
		btrfs_delete_unused_bgs(fs_info);

		btrfs_dev_replace_suspend_for_unmount(fs_info);
		btrfs_scrub_cancel(fs_info);
		btrfs_pause_balance(fs_info);

		ret = btrfs_commit_super(fs_info);
		if (ret)
			goto restore;
	} else {
		if (test_bit(BTRFS_FS_STATE_ERROR, &fs_info->fs_state)) {
			btrfs_err(fs_info,
				"Remounting read-write after error is not allowed");
			ret = -EINVAL;
			goto restore;
		}
		if (fs_info->fs_devices->rw_devices == 0) {
			ret = -EACCES;
			goto restore;
		}

		if (!btrfs_check_rw_degradable(fs_info, NULL)) {
			btrfs_warn(fs_info,
				"too many missing devices, writeable remount is not allowed");
			ret = -EACCES;
			goto restore;
		}

		if (btrfs_super_log_root(fs_info->super_copy) != 0) {
			ret = -EINVAL;
			goto restore;
		}

		ret = btrfs_cleanup_fs_roots(fs_info);
		if (ret)
			goto restore;

		/* recover relocation */
		mutex_lock(&fs_info->cleaner_mutex);
		ret = btrfs_recover_relocation(root);
		mutex_unlock(&fs_info->cleaner_mutex);
		if (ret)
			goto restore;

		ret = btrfs_resume_balance_async(fs_info);
		if (ret)
			goto restore;

		ret = btrfs_resume_dev_replace_async(fs_info);
		if (ret) {
			btrfs_warn(fs_info, "failed to resume dev_replace");
			goto restore;
		}

		btrfs_qgroup_rescan_resume(fs_info);

		if (!fs_info->uuid_root) {
			btrfs_info(fs_info, "creating UUID tree");
			ret = btrfs_create_uuid_tree(fs_info);
			if (ret) {
				btrfs_warn(fs_info,
					   "failed to create the UUID tree %d",
					   ret);
				goto restore;
			}
		}
		sb->s_flags &= ~SB_RDONLY;

		set_bit(BTRFS_FS_OPEN, &fs_info->flags);
	}
out:
	wake_up_process(fs_info->transaction_kthread);
	btrfs_remount_cleanup(fs_info, old_opts);
	return 0;

restore:
	/* We've hit an error - don't reset SB_RDONLY */
	if (sb_rdonly(sb))
		old_flags |= SB_RDONLY;
	sb->s_flags = old_flags;
	fs_info->mount_opt = old_opts;
	fs_info->compress_type = old_compress_type;
	fs_info->max_inline = old_max_inline;
	btrfs_resize_thread_pool(fs_info,
		old_thread_pool_size, fs_info->thread_pool_size);
	fs_info->metadata_ratio = old_metadata_ratio;
	btrfs_remount_cleanup(fs_info, old_opts);
	return ret;
}

/* Used to sort the devices by max_avail(descending sort) */
static int btrfs_cmp_device_free_bytes(const void *dev_info1,
				       const void *dev_info2)
{
	if (((struct btrfs_device_info *)dev_info1)->max_avail >
	    ((struct btrfs_device_info *)dev_info2)->max_avail)
		return -1;
	else if (((struct btrfs_device_info *)dev_info1)->max_avail <
		 ((struct btrfs_device_info *)dev_info2)->max_avail)
		return 1;
	else
	return 0;
}

/*
 * sort the devices by max_avail, in which max free extent size of each device
 * is stored.(Descending Sort)
 */
static inline void btrfs_descending_sort_devices(
					struct btrfs_device_info *devices,
					size_t nr_devices)
{
	sort(devices, nr_devices, sizeof(struct btrfs_device_info),
	     btrfs_cmp_device_free_bytes, NULL);
}

/*
 * The helper to calc the free space on the devices that can be used to store
 * file data.
 */
static int btrfs_calc_avail_data_space(struct btrfs_fs_info *fs_info,
				       u64 *free_bytes)
{
	struct btrfs_device_info *devices_info;
	struct btrfs_fs_devices *fs_devices = fs_info->fs_devices;
	struct btrfs_device *device;
	u64 skip_space;
	u64 type;
	u64 avail_space;
	u64 min_stripe_size;
	int min_stripes = 1, num_stripes = 1;
	int i = 0, nr_devices;

	/*
	 * We aren't under the device list lock, so this is racy-ish, but good
	 * enough for our purposes.
	 */
	nr_devices = fs_info->fs_devices->open_devices;
	if (!nr_devices) {
		smp_mb();
		nr_devices = fs_info->fs_devices->open_devices;
		ASSERT(nr_devices);
		if (!nr_devices) {
			*free_bytes = 0;
			return 0;
		}
	}

	devices_info = kmalloc_array(nr_devices, sizeof(*devices_info),
			       GFP_KERNEL);
	if (!devices_info)
		return -ENOMEM;

	/* calc min stripe number for data space allocation */
	type = btrfs_data_alloc_profile(fs_info);
	if (type & BTRFS_BLOCK_GROUP_RAID0) {
		min_stripes = 2;
		num_stripes = nr_devices;
	} else if (type & BTRFS_BLOCK_GROUP_RAID1) {
		min_stripes = 2;
		num_stripes = 2;
	} else if (type & BTRFS_BLOCK_GROUP_RAID10) {
		min_stripes = 4;
		num_stripes = 4;
	}

	if (type & BTRFS_BLOCK_GROUP_DUP)
		min_stripe_size = 2 * BTRFS_STRIPE_LEN;
	else
		min_stripe_size = BTRFS_STRIPE_LEN;

	rcu_read_lock();
	list_for_each_entry_rcu(device, &fs_devices->devices, dev_list) {
		if (!test_bit(BTRFS_DEV_STATE_IN_FS_METADATA,
						&device->dev_state) ||
		    !device->bdev ||
		    test_bit(BTRFS_DEV_STATE_REPLACE_TGT, &device->dev_state))
			continue;

		if (i >= nr_devices)
			break;

		avail_space = device->total_bytes - device->bytes_used;

		/* align with stripe_len */
		avail_space = div_u64(avail_space, BTRFS_STRIPE_LEN);
		avail_space *= BTRFS_STRIPE_LEN;

		/*
		 * In order to avoid overwriting the superblock on the drive,
		 * btrfs starts at an offset of at least 1MB when doing chunk
		 * allocation.
		 */
		skip_space = SZ_1M;

		/*
		 * we can use the free space in [0, skip_space - 1], subtract
		 * it from the total.
		 */
		if (avail_space && avail_space >= skip_space)
			avail_space -= skip_space;
		else
			avail_space = 0;

		if (avail_space < min_stripe_size)
			continue;

		devices_info[i].dev = device;
		devices_info[i].max_avail = avail_space;

		i++;
	}
	rcu_read_unlock();

	nr_devices = i;

	btrfs_descending_sort_devices(devices_info, nr_devices);

	i = nr_devices - 1;
	avail_space = 0;
	while (nr_devices >= min_stripes) {
		if (num_stripes > nr_devices)
			num_stripes = nr_devices;

		if (devices_info[i].max_avail >= min_stripe_size) {
			int j;
			u64 alloc_size;

			avail_space += devices_info[i].max_avail * num_stripes;
			alloc_size = devices_info[i].max_avail;
			for (j = i + 1 - num_stripes; j <= i; j++)
				devices_info[j].max_avail -= alloc_size;
		}
		i--;
		nr_devices--;
	}

	kfree(devices_info);
	*free_bytes = avail_space;
	return 0;
}

/*
 * Calculate numbers for 'df', pessimistic in case of mixed raid profiles.
 *
 * If there's a redundant raid level at DATA block groups, use the respective
 * multiplier to scale the sizes.
 *
 * Unused device space usage is based on simulating the chunk allocator
 * algorithm that respects the device sizes and order of allocations.  This is
 * a close approximation of the actual use but there are other factors that may
 * change the result (like a new metadata chunk).
 *
 * If metadata is exhausted, f_bavail will be 0.
 */
static int btrfs_statfs(struct dentry *dentry, struct kstatfs *buf)
{
	struct btrfs_fs_info *fs_info = btrfs_sb(dentry->d_sb);
	struct btrfs_super_block *disk_super = fs_info->super_copy;
	struct list_head *head = &fs_info->space_info;
	struct btrfs_space_info *found;
	u64 total_used = 0;
	u64 total_free_data = 0;
	u64 total_free_meta = 0;
	int bits = dentry->d_sb->s_blocksize_bits;
	__be32 *fsid = (__be32 *)fs_info->fsid;
	unsigned factor = 1;
	struct btrfs_block_rsv *block_rsv = &fs_info->global_block_rsv;
	int ret;
	u64 thresh = 0;
	int mixed = 0;

	rcu_read_lock();
	list_for_each_entry_rcu(found, head, list) {
		if (found->flags & BTRFS_BLOCK_GROUP_DATA) {
			int i;

			total_free_data += found->disk_total - found->disk_used;
			total_free_data -=
				btrfs_account_ro_block_groups_free_space(found);

			for (i = 0; i < BTRFS_NR_RAID_TYPES; i++) {
				if (!list_empty(&found->block_groups[i])) {
					switch (i) {
					case BTRFS_RAID_DUP:
					case BTRFS_RAID_RAID1:
					case BTRFS_RAID_RAID10:
						factor = 2;
					}
				}
			}
		}

		/*
		 * Metadata in mixed block goup profiles are accounted in data
		 */
		if (!mixed && found->flags & BTRFS_BLOCK_GROUP_METADATA) {
			if (found->flags & BTRFS_BLOCK_GROUP_DATA)
				mixed = 1;
			else
				total_free_meta += found->disk_total -
					found->disk_used;
		}

		total_used += found->disk_used;
	}

	rcu_read_unlock();

	buf->f_blocks = div_u64(btrfs_super_total_bytes(disk_super), factor);
	buf->f_blocks >>= bits;
	buf->f_bfree = buf->f_blocks - (div_u64(total_used, factor) >> bits);

	/* Account global block reserve as used, it's in logical size already */
	spin_lock(&block_rsv->lock);
	/* Mixed block groups accounting is not byte-accurate, avoid overflow */
	if (buf->f_bfree >= block_rsv->size >> bits)
		buf->f_bfree -= block_rsv->size >> bits;
	else
		buf->f_bfree = 0;
	spin_unlock(&block_rsv->lock);

	buf->f_bavail = div_u64(total_free_data, factor);
	ret = btrfs_calc_avail_data_space(fs_info, &total_free_data);
	if (ret)
		return ret;
	buf->f_bavail += div_u64(total_free_data, factor);
	buf->f_bavail = buf->f_bavail >> bits;

	/*
	 * We calculate the remaining metadata space minus global reserve. If
	 * this is (supposedly) smaller than zero, there's no space. But this
	 * does not hold in practice, the exhausted state happens where's still
	 * some positive delta. So we apply some guesswork and compare the
	 * delta to a 4M threshold.  (Practically observed delta was ~2M.)
	 *
	 * We probably cannot calculate the exact threshold value because this
	 * depends on the internal reservations requested by various
	 * operations, so some operations that consume a few metadata will
	 * succeed even if the Avail is zero. But this is better than the other
	 * way around.
	 */
	thresh = SZ_4M;

	if (!mixed && total_free_meta - thresh < block_rsv->size)
		buf->f_bavail = 0;

	buf->f_type = BTRFS_SUPER_MAGIC;
	buf->f_bsize = dentry->d_sb->s_blocksize;
	buf->f_namelen = BTRFS_NAME_LEN;

	/* We treat it as constant endianness (it doesn't matter _which_)
	   because we want the fsid to come out the same whether mounted
	   on a big-endian or little-endian host */
	buf->f_fsid.val[0] = be32_to_cpu(fsid[0]) ^ be32_to_cpu(fsid[2]);
	buf->f_fsid.val[1] = be32_to_cpu(fsid[1]) ^ be32_to_cpu(fsid[3]);
	/* Mask in the root object ID too, to disambiguate subvols */
	buf->f_fsid.val[0] ^= BTRFS_I(d_inode(dentry))->root->objectid >> 32;
	buf->f_fsid.val[1] ^= BTRFS_I(d_inode(dentry))->root->objectid;

	return 0;
}

static void btrfs_kill_super(struct super_block *sb)
{
	struct btrfs_fs_info *fs_info = btrfs_sb(sb);
	kill_anon_super(sb);
	free_fs_info(fs_info);
}

static struct file_system_type btrfs_fs_type = {
	.owner		= THIS_MODULE,
	.name		= "btrfs",
	.mount		= btrfs_mount,
	.kill_sb	= btrfs_kill_super,
	.fs_flags	= FS_REQUIRES_DEV | FS_BINARY_MOUNTDATA,
};

static struct file_system_type btrfs_root_fs_type = {
	.owner		= THIS_MODULE,
	.name		= "btrfs",
	.mount		= btrfs_mount_root,
	.kill_sb	= btrfs_kill_super,
	.fs_flags	= FS_REQUIRES_DEV | FS_BINARY_MOUNTDATA,
};

MODULE_ALIAS_FS("btrfs");

static int btrfs_control_open(struct inode *inode, struct file *file)
{
	/*
	 * The control file's private_data is used to hold the
	 * transaction when it is started and is used to keep
	 * track of whether a transaction is already in progress.
	 */
	file->private_data = NULL;
	return 0;
}

/*
 * used by btrfsctl to scan devices when no FS is mounted
 */
static long btrfs_control_ioctl(struct file *file, unsigned int cmd,
				unsigned long arg)
{
	struct btrfs_ioctl_vol_args *vol;
	struct btrfs_fs_devices *fs_devices;
	int ret = -ENOTTY;

	if (!capable(CAP_SYS_ADMIN))
		return -EPERM;

	vol = memdup_user((void __user *)arg, sizeof(*vol));
	if (IS_ERR(vol))
		return PTR_ERR(vol);

	switch (cmd) {
	case BTRFS_IOC_SCAN_DEV:
		ret = btrfs_scan_one_device(vol->name, FMODE_READ,
					    &btrfs_root_fs_type, &fs_devices);
		break;
	case BTRFS_IOC_DEVICES_READY:
		ret = btrfs_scan_one_device(vol->name, FMODE_READ,
					    &btrfs_root_fs_type, &fs_devices);
		if (ret)
			break;
		ret = !(fs_devices->num_devices == fs_devices->total_devices);
		break;
	case BTRFS_IOC_GET_SUPPORTED_FEATURES:
		ret = btrfs_ioctl_get_supported_features((void __user*)arg);
		break;
	}

	kfree(vol);
	return ret;
}

static int btrfs_freeze(struct super_block *sb)
{
	struct btrfs_trans_handle *trans;
	struct btrfs_fs_info *fs_info = btrfs_sb(sb);
	struct btrfs_root *root = fs_info->tree_root;

	set_bit(BTRFS_FS_FROZEN, &fs_info->flags);
	/*
	 * We don't need a barrier here, we'll wait for any transaction that
	 * could be in progress on other threads (and do delayed iputs that
	 * we want to avoid on a frozen filesystem), or do the commit
	 * ourselves.
	 */
	trans = btrfs_attach_transaction_barrier(root);
	if (IS_ERR(trans)) {
		/* no transaction, don't bother */
		if (PTR_ERR(trans) == -ENOENT)
			return 0;
		return PTR_ERR(trans);
	}
	return btrfs_commit_transaction(trans);
}

static int btrfs_unfreeze(struct super_block *sb)
{
	struct btrfs_fs_info *fs_info = btrfs_sb(sb);

	clear_bit(BTRFS_FS_FROZEN, &fs_info->flags);
	return 0;
}

static int btrfs_show_devname(struct seq_file *m, struct dentry *root)
{
	struct btrfs_fs_info *fs_info = btrfs_sb(root->d_sb);
	struct btrfs_fs_devices *cur_devices;
	struct btrfs_device *dev, *first_dev = NULL;
	struct list_head *head;
	struct rcu_string *name;

	mutex_lock(&fs_info->fs_devices->device_list_mutex);
	cur_devices = fs_info->fs_devices;
	while (cur_devices) {
		head = &cur_devices->devices;
		list_for_each_entry(dev, head, dev_list) {
			if (test_bit(BTRFS_DEV_STATE_MISSING, &dev->dev_state))
				continue;
			if (!dev->name)
				continue;
			if (!first_dev || dev->devid < first_dev->devid)
				first_dev = dev;
		}
		cur_devices = cur_devices->seed;
	}

	if (first_dev) {
		rcu_read_lock();
		name = rcu_dereference(first_dev->name);
		seq_escape(m, name->str, " \t\n\\");
		rcu_read_unlock();
	} else {
		WARN_ON(1);
	}
	mutex_unlock(&fs_info->fs_devices->device_list_mutex);
	return 0;
}

static const struct super_operations btrfs_super_ops = {
	.drop_inode	= btrfs_drop_inode,
	.evict_inode	= btrfs_evict_inode,
	.put_super	= btrfs_put_super,
	.sync_fs	= btrfs_sync_fs,
	.show_options	= btrfs_show_options,
	.show_devname	= btrfs_show_devname,
	.write_inode	= btrfs_write_inode,
	.alloc_inode	= btrfs_alloc_inode,
	.destroy_inode	= btrfs_destroy_inode,
	.statfs		= btrfs_statfs,
	.remount_fs	= btrfs_remount,
	.freeze_fs	= btrfs_freeze,
	.unfreeze_fs	= btrfs_unfreeze,
};

static const struct file_operations btrfs_ctl_fops = {
	.open = btrfs_control_open,
	.unlocked_ioctl	 = btrfs_control_ioctl,
	.compat_ioctl = btrfs_control_ioctl,
	.owner	 = THIS_MODULE,
	.llseek = noop_llseek,
};

static struct miscdevice btrfs_misc = {
	.minor		= BTRFS_MINOR,
	.name		= "btrfs-control",
	.fops		= &btrfs_ctl_fops
};

MODULE_ALIAS_MISCDEV(BTRFS_MINOR);
MODULE_ALIAS("devname:btrfs-control");

static int __init btrfs_interface_init(void)
{
	return misc_register(&btrfs_misc);
}

static void btrfs_interface_exit(void)
{
	misc_deregister(&btrfs_misc);
}

static void __init btrfs_print_mod_info(void)
{
	pr_info("Btrfs loaded, crc32c=%s"
#ifdef CONFIG_BTRFS_DEBUG
			", debug=on"
#endif
#ifdef CONFIG_BTRFS_ASSERT
			", assert=on"
#endif
#ifdef CONFIG_BTRFS_FS_CHECK_INTEGRITY
			", integrity-checker=on"
#endif
#ifdef CONFIG_BTRFS_FS_REF_VERIFY
			", ref-verify=on"
#endif
			"\n",
			btrfs_crc32c_impl());
}

static int __init init_btrfs_fs(void)
{
	int err;

	err = btrfs_hash_init();
	if (err)
		return err;

	btrfs_props_init();

	err = btrfs_init_sysfs();
	if (err)
		goto free_hash;

	btrfs_init_compress();

	err = btrfs_init_cachep();
	if (err)
		goto free_compress;

	err = extent_io_init();
	if (err)
		goto free_cachep;

	err = extent_map_init();
	if (err)
		goto free_extent_io;

	err = ordered_data_init();
	if (err)
		goto free_extent_map;

	err = btrfs_delayed_inode_init();
	if (err)
		goto free_ordered_data;

	err = btrfs_auto_defrag_init();
	if (err)
		goto free_delayed_inode;

	err = btrfs_delayed_ref_init();
	if (err)
		goto free_auto_defrag;

	err = btrfs_prelim_ref_init();
	if (err)
		goto free_delayed_ref;

	err = btrfs_end_io_wq_init();
	if (err)
		goto free_prelim_ref;

	err = btrfs_interface_init();
	if (err)
		goto free_end_io_wq;

	btrfs_init_lockdep();

	btrfs_print_mod_info();

	err = btrfs_run_sanity_tests();
	if (err)
		goto unregister_ioctl;

	err = register_filesystem(&btrfs_fs_type);
	if (err)
		goto unregister_ioctl;

	return 0;

unregister_ioctl:
	btrfs_interface_exit();
free_end_io_wq:
	btrfs_end_io_wq_exit();
free_prelim_ref:
	btrfs_prelim_ref_exit();
free_delayed_ref:
	btrfs_delayed_ref_exit();
free_auto_defrag:
	btrfs_auto_defrag_exit();
free_delayed_inode:
	btrfs_delayed_inode_exit();
free_ordered_data:
	ordered_data_exit();
free_extent_map:
	extent_map_exit();
free_extent_io:
	extent_io_exit();
free_cachep:
	btrfs_destroy_cachep();
free_compress:
	btrfs_exit_compress();
	btrfs_exit_sysfs();
free_hash:
	btrfs_hash_exit();
	return err;
}

static void __exit exit_btrfs_fs(void)
{
	btrfs_destroy_cachep();
	btrfs_delayed_ref_exit();
	btrfs_auto_defrag_exit();
	btrfs_delayed_inode_exit();
	btrfs_prelim_ref_exit();
	ordered_data_exit();
	extent_map_exit();
	extent_io_exit();
	btrfs_interface_exit();
	btrfs_end_io_wq_exit();
	unregister_filesystem(&btrfs_fs_type);
	btrfs_exit_sysfs();
	btrfs_cleanup_fs_uuids();
	btrfs_exit_compress();
	btrfs_hash_exit();
}

late_initcall(init_btrfs_fs);
module_exit(exit_btrfs_fs)

MODULE_LICENSE("GPL");<|MERGE_RESOLUTION|>--- conflicted
+++ resolved
@@ -107,33 +107,6 @@
 	return errstr;
 }
 
-<<<<<<< HEAD
-/* btrfs handle error by forcing the filesystem readonly */
-static void btrfs_handle_error(struct btrfs_fs_info *fs_info)
-{
-	struct super_block *sb = fs_info->sb;
-
-	if (sb_rdonly(sb))
-		return;
-
-	if (test_bit(BTRFS_FS_STATE_ERROR, &fs_info->fs_state)) {
-		sb->s_flags |= SB_RDONLY;
-		btrfs_info(fs_info, "forced readonly");
-		/*
-		 * Note that a running device replace operation is not
-		 * canceled here although there is no way to update
-		 * the progress. It would add the risk of a deadlock,
-		 * therefore the canceling is omitted. The only penalty
-		 * is that some I/O remains active until the procedure
-		 * completes. The next time when the filesystem is
-		 * mounted writeable again, the device replace
-		 * operation continues.
-		 */
-	}
-}
-
-=======
->>>>>>> 03a0dded
 /*
  * __btrfs_handle_fs_error decodes expected errors from the caller and
  * invokes the approciate error response.
@@ -180,10 +153,6 @@
 	set_bit(BTRFS_FS_STATE_ERROR, &fs_info->fs_state);
 
 	/* Don't go through full error handling during mount */
-<<<<<<< HEAD
-	if (sb->s_flags & SB_BORN)
-		btrfs_handle_error(fs_info);
-=======
 	if (!(sb->s_flags & SB_BORN))
 		return;
 
@@ -201,7 +170,6 @@
 	 * completes. The next time when the filesystem is mounted writeable
 	 * again, the device replace operation continues.
 	 */
->>>>>>> 03a0dded
 }
 
 #ifdef CONFIG_PRINTK
@@ -1425,44 +1393,6 @@
 	struct dentry *root;
 	int ret;
 
-<<<<<<< HEAD
-	newargs = setup_root_args(data);
-	if (!newargs) {
-		root = ERR_PTR(-ENOMEM);
-		goto out;
-	}
-
-	mnt = vfs_kern_mount(&btrfs_fs_type, flags, device_name, newargs);
-	if (PTR_ERR_OR_ZERO(mnt) == -EBUSY) {
-		if (flags & SB_RDONLY) {
-			mnt = vfs_kern_mount(&btrfs_fs_type, flags & ~SB_RDONLY,
-					     device_name, newargs);
-		} else {
-			mnt = vfs_kern_mount(&btrfs_fs_type, flags | SB_RDONLY,
-					     device_name, newargs);
-			if (IS_ERR(mnt)) {
-				root = ERR_CAST(mnt);
-				mnt = NULL;
-				goto out;
-			}
-
-			down_write(&mnt->mnt_sb->s_umount);
-			ret = btrfs_remount(mnt->mnt_sb, &flags, NULL);
-			up_write(&mnt->mnt_sb->s_umount);
-			if (ret < 0) {
-				root = ERR_PTR(ret);
-				goto out;
-			}
-		}
-	}
-	if (IS_ERR(mnt)) {
-		root = ERR_CAST(mnt);
-		mnt = NULL;
-		goto out;
-	}
-
-=======
->>>>>>> 03a0dded
 	if (!subvol_name) {
 		if (!subvol_objectid) {
 			ret = get_default_subvol_objectid(btrfs_sb(mnt->mnt_sb),
